<<<<<<< HEAD
import { configureStore, isRejectedWithValue } from '@reduxjs/toolkit';
import type { Middleware } from '@reduxjs/toolkit';
=======
import { configureStore, type Middleware } from '@reduxjs/toolkit';
>>>>>>> f89584d4
import auth from '../features/auth/authSlice';
import skills from '../features/skills/skillsSlice';
import category from '../features/skills/categorySlice';
import proficiencyLevel from '../features/skills/proficiencyLevelSlice';
import search from '../features/search/searchSlice';
import matchmaking from '../features/matchmaking/matchmakingSlice';
import appointments from '../features/appointments/appointmentsSlice';
import videoCall from '../features/videocall/videoCallSlice';
import notifications from '../features/notifications/notificationSlice';
import admin from '../features/admin/adminSlice';
import { performanceMonitor } from '../utils/performance';

/**
 * Middleware for error handling and logging
 */
const errorHandlingMiddleware: Middleware = () => (next) => (action) => {
  const result = next(action);

  if (isRejectedWithValue(action)) {
    console.error('🚨 Redux Action Rejected:', {
      type: action.type,
      error: action.payload,
      timestamp: new Date().toISOString(),
    });

    // Track API performance on errors
    if (action.type.includes('api') || action.type.includes('fetch')) {
      performanceMonitor.measureApiResponse(action.type, -1); // -1 indicates error
    }
  }

  return result;
};

/**
 * Middleware for performance monitoring
 */
const performanceMiddleware: Middleware = () => (next) => (action) => {
  const start = performance.now();
  const result = next(action);
  const end = performance.now();
  const duration = end - start;

  // Log slow actions (> 100ms)
  if (duration > 100 && action && typeof action === 'object' && 'type' in action) {
    console.warn(`🐌 Slow Redux Action: ${(action as any).type} took ${duration.toFixed(2)}ms`);
  }

  // Track API actions specifically
  if (action && typeof action === 'object' && 'type' in action) {
    const actionType = (action as any).type;
    if (actionType.includes('/fulfilled') && actionType.includes('fetch')) {
      performanceMonitor.measureApiResponse(actionType, duration);
    }
  }

  return result;
};

/**
 * Enhanced store configuration with performance optimizations
 */
export const store = configureStore({
  reducer: {
    auth,
    skills,
    category,
    proficiencyLevel,
    search,
    matchmaking,
    appointments,
    videoCall,
    notifications,
    admin,
  },
  middleware: (getDefaultMiddleware: (options?: any) => Middleware[]) =>
    getDefaultMiddleware({
      serializableCheck: {
        // Ignore non-serializable values in specific paths
        ignoredActions: [
          'videoCall/setLocalStream',
          'videoCall/setRemoteStream',
          'notifications/addNotification',
          'persist/PERSIST',
          'persist/REHYDRATE',
        ],
        ignoredPaths: [
          'videoCall.localStream', 
          'videoCall.remoteStream',
          'notifications.lastNotification.timestamp',
          'appointments.selectedDate',
        ],
      },
      immutableCheck: {
        // Ignore large objects that are expensive to check
        ignoredPaths: ['videoCall', 'admin.analytics'],
      },
    })
    .concat(errorHandlingMiddleware)
    .concat(performanceMiddleware),

  // Enable Redux DevTools with performance options
  devTools: process.env.NODE_ENV !== 'production' && {
    maxAge: 50, // Limit action history for performance
    trace: true,
    traceLimit: 25,
    actionSanitizer: (action: any) => {
      // Sanitize large payloads in DevTools
      if (action.type.includes('fetchLarge') || action.payload?.data?.length > 100) {
        return {
          ...action,
          payload: {
            ...action.payload,
            data: `[Array of ${action.payload?.data?.length} items]`
          }
        };
      }
      return action;
    },
    stateSanitizer: (state: any) => {
      // Sanitize large state objects
      return {
        ...state,
        videoCall: {
          ...state.videoCall,
          localStream: state.videoCall.localStream ? '[MediaStream]' : null,
          remoteStream: state.videoCall.remoteStream ? '[MediaStream]' : null,
        }
      };
    }
  },
});

export type RootState = ReturnType<typeof store.getState>;
export type AppDispatch = typeof store.dispatch;<|MERGE_RESOLUTION|>--- conflicted
+++ resolved
@@ -1,9 +1,4 @@
-<<<<<<< HEAD
-import { configureStore, isRejectedWithValue } from '@reduxjs/toolkit';
-import type { Middleware } from '@reduxjs/toolkit';
-=======
 import { configureStore, type Middleware } from '@reduxjs/toolkit';
->>>>>>> f89584d4
 import auth from '../features/auth/authSlice';
 import skills from '../features/skills/skillsSlice';
 import category from '../features/skills/categorySlice';
@@ -13,59 +8,7 @@
 import appointments from '../features/appointments/appointmentsSlice';
 import videoCall from '../features/videocall/videoCallSlice';
 import notifications from '../features/notifications/notificationSlice';
-import admin from '../features/admin/adminSlice';
-import { performanceMonitor } from '../utils/performance';
 
-/**
- * Middleware for error handling and logging
- */
-const errorHandlingMiddleware: Middleware = () => (next) => (action) => {
-  const result = next(action);
-
-  if (isRejectedWithValue(action)) {
-    console.error('🚨 Redux Action Rejected:', {
-      type: action.type,
-      error: action.payload,
-      timestamp: new Date().toISOString(),
-    });
-
-    // Track API performance on errors
-    if (action.type.includes('api') || action.type.includes('fetch')) {
-      performanceMonitor.measureApiResponse(action.type, -1); // -1 indicates error
-    }
-  }
-
-  return result;
-};
-
-/**
- * Middleware for performance monitoring
- */
-const performanceMiddleware: Middleware = () => (next) => (action) => {
-  const start = performance.now();
-  const result = next(action);
-  const end = performance.now();
-  const duration = end - start;
-
-  // Log slow actions (> 100ms)
-  if (duration > 100 && action && typeof action === 'object' && 'type' in action) {
-    console.warn(`🐌 Slow Redux Action: ${(action as any).type} took ${duration.toFixed(2)}ms`);
-  }
-
-  // Track API actions specifically
-  if (action && typeof action === 'object' && 'type' in action) {
-    const actionType = (action as any).type;
-    if (actionType.includes('/fulfilled') && actionType.includes('fetch')) {
-      performanceMonitor.measureApiResponse(actionType, duration);
-    }
-  }
-
-  return result;
-};
-
-/**
- * Enhanced store configuration with performance optimizations
- */
 export const store = configureStore({
   reducer: {
     auth,
@@ -77,7 +20,6 @@
     appointments,
     videoCall,
     notifications,
-    admin,
   },
   middleware: (getDefaultMiddleware: (options?: any) => Middleware[]) =>
     getDefaultMiddleware({
@@ -86,55 +28,10 @@
         ignoredActions: [
           'videoCall/setLocalStream',
           'videoCall/setRemoteStream',
-          'notifications/addNotification',
-          'persist/PERSIST',
-          'persist/REHYDRATE',
         ],
-        ignoredPaths: [
-          'videoCall.localStream', 
-          'videoCall.remoteStream',
-          'notifications.lastNotification.timestamp',
-          'appointments.selectedDate',
-        ],
+        ignoredPaths: ['videoCall.localStream', 'videoCall.remoteStream'],
       },
-      immutableCheck: {
-        // Ignore large objects that are expensive to check
-        ignoredPaths: ['videoCall', 'admin.analytics'],
-      },
-    })
-    .concat(errorHandlingMiddleware)
-    .concat(performanceMiddleware),
-
-  // Enable Redux DevTools with performance options
-  devTools: process.env.NODE_ENV !== 'production' && {
-    maxAge: 50, // Limit action history for performance
-    trace: true,
-    traceLimit: 25,
-    actionSanitizer: (action: any) => {
-      // Sanitize large payloads in DevTools
-      if (action.type.includes('fetchLarge') || action.payload?.data?.length > 100) {
-        return {
-          ...action,
-          payload: {
-            ...action.payload,
-            data: `[Array of ${action.payload?.data?.length} items]`
-          }
-        };
-      }
-      return action;
-    },
-    stateSanitizer: (state: any) => {
-      // Sanitize large state objects
-      return {
-        ...state,
-        videoCall: {
-          ...state.videoCall,
-          localStream: state.videoCall.localStream ? '[MediaStream]' : null,
-          remoteStream: state.videoCall.remoteStream ? '[MediaStream]' : null,
-        }
-      };
-    }
-  },
+    }),
 });
 
 export type RootState = ReturnType<typeof store.getState>;
