using System.Reflection;
using System.Text;
using System.Text.Json;
using MassTransit;
using Microsoft.AspNetCore.Authentication.JwtBearer;
using Microsoft.EntityFrameworkCore;
using Microsoft.Extensions.Diagnostics.HealthChecks;
using Microsoft.IdentityModel.Tokens;
using Microsoft.OpenApi.Models;
using RabbitMQ.Client;
using CQRS.Extensions;
using MatchmakingService.Application.Commands;
using MatchmakingService.Application.Queries;
using Contracts.Matchmaking.Requests;
using Contracts.Matchmaking.Responses;
using MatchmakingService.Extensions;
using System.Security.Claims;
using MediatR;
using MatchmakingService;
using MatchmakingService.Consumer;
using EventSourcing;
using Microsoft.AspNetCore.Mvc;
using Infrastructure.Extensions;
using Infrastructure.Security;
using CQRS.Models;

// ============================================================================
// PERFORMANCE OPTIMIZATION - Thread Pool Configuration
// ============================================================================
ThreadPool.SetMinThreads(200, 200);
ThreadPool.SetMaxThreads(1000, 1000);
AppContext.SetSwitch("System.Runtime.ServerGarbageCollection", true);

Console.WriteLine($"[{DateTime.UtcNow:yyyy-MM-dd HH:mm:ss}] MatchmakingService starting...");
Console.WriteLine($"[{DateTime.UtcNow:yyyy-MM-dd HH:mm:ss}] Thread Pool - Min Threads: 200, Max Threads: 1000");

var builder = WebApplication.CreateBuilder(args);

// ============================================================================
// CONFIGURATION SETUP
// ============================================================================
var serviceName = "MatchmakingService";
<<<<<<< HEAD
var rabbitHost = Environment.GetEnvironmentVariable("RABBITMQ_HOST") ?? "localhost";
=======
var rabbitHost = Environment.GetEnvironmentVariable("RABBITMQ_HOST")
    ?? builder.Configuration["RabbitMQ:Host"]
    ?? "rabbitmq";
>>>>>>> 29b8c5ec

var secret = Environment.GetEnvironmentVariable("JWT_SECRET")
    ?? builder.Configuration["JwtSettings:Secret"]
    ?? throw new InvalidOperationException("JWT Secret not configured");

var issuer = Environment.GetEnvironmentVariable("JWT_ISSUER")
    ?? builder.Configuration["JwtSettings:Issuer"]
    ?? throw new InvalidOperationException("JWT Issuer not configured");

var audience = Environment.GetEnvironmentVariable("JWT_AUDIENCE")
    ?? builder.Configuration["JwtSettings:Audience"]
    ?? throw new InvalidOperationException("JWT Audience not configured");

var expireString = Environment.GetEnvironmentVariable("JWT_EXPIRE")
    ?? builder.Configuration["JwtSettings:ExpireMinutes"]
    ?? "60";

var expireMinutes = int.TryParse(expireString, out var tmp) ? tmp : 60;

// ============================================================================
// SHARED INFRASTRUCTURE & HTTP CLIENTS
// ============================================================================
builder.Services.AddSharedInfrastructure(builder.Configuration, builder.Environment, serviceName);

builder.Services.AddHttpContextAccessor();

var gatewayUrl = Environment.GetEnvironmentVariable("GATEWAY_URL") ?? "http://gateway:8080";

builder.Services.AddHttpClient<MatchmakingService.Infrastructure.HttpClients.IUserServiceClient,
    MatchmakingService.Infrastructure.HttpClients.UserServiceClient>(client =>
{
    client.BaseAddress = new Uri($"{gatewayUrl}/api/");
    client.DefaultRequestHeaders.Add("Accept", "application/json");
    client.Timeout = TimeSpan.FromSeconds(30);
});

builder.Services.AddHttpClient<MatchmakingService.Infrastructure.HttpClients.ISkillServiceClient,
    MatchmakingService.Infrastructure.HttpClients.SkillServiceClient>(client =>
{
    client.BaseAddress = new Uri($"{gatewayUrl}/api/");
    client.DefaultRequestHeaders.Add("Accept", "application/json");
    client.Timeout = TimeSpan.FromSeconds(30);
});

// ============================================================================
// DATABASE SETUP
// ============================================================================
var connectionString =
    Environment.GetEnvironmentVariable("ConnectionStrings__DefaultConnection")
    ?? builder.Configuration.GetConnectionString("DefaultConnection");

if (string.IsNullOrWhiteSpace(connectionString))
{
    var pgUser = Environment.GetEnvironmentVariable("POSTGRES_USER") ?? "skillswap";
<<<<<<< HEAD
    var pgPass = Environment.GetEnvironmentVariable("POSTGRES_PASSWORD") ?? throw new InvalidOperationException("POSTGRES_PASSWORD environment variable is required");
=======
    var pgPass = Environment.GetEnvironmentVariable("POSTGRES_PASSWORD")
        ?? throw new InvalidOperationException("POSTGRES_PASSWORD environment variable is required");
>>>>>>> 29b8c5ec
    connectionString =
        $"Host=postgres_userservice;Database=userservice;Username={pgUser};Password={pgPass};Port=5432;Trust Server Certificate=true";
}

builder.Services.AddDbContext<MatchmakingDbContext>(opts =>
    opts.UseNpgsql(connectionString, npg =>
        npg.EnableRetryOnFailure(5, TimeSpan.FromSeconds(10), null))
    .EnableDetailedErrors(builder.Environment.IsDevelopment())
    .EnableSensitiveDataLogging(builder.Environment.IsDevelopment())
);

// Event Sourcing
builder.Services.AddEventSourcing("MatchmakingEventStore");

// ============================================================================
// CQRS & CACHING
// ============================================================================
var redisConnectionString =
    Environment.GetEnvironmentVariable("REDIS_CONNECTION_STRING")
    ?? builder.Configuration.GetConnectionString("Redis")
    ?? builder.Configuration["ConnectionStrings:Redis"]
<<<<<<< HEAD
    ?? builder.Configuration["Redis:ConnectionString"] ?? throw new InvalidOperationException("Redis connection string not configured");
=======
    ?? builder.Configuration["Redis:ConnectionString"]
    ?? "redis:6379";
>>>>>>> 29b8c5ec

builder.Services
    .AddCaching(redisConnectionString)
    .AddCQRS(Assembly.GetExecutingAssembly());

// Add MatchmakingService-specific dependencies
builder.Services.AddMatchmakingServiceDependencies();

// ============================================================================
// MESSAGE BUS (MassTransit + RabbitMQ)
// ============================================================================
var rabbitMqConnection =
    Environment.GetEnvironmentVariable("RABBITMQ_CONNECTION")
    ?? builder.Configuration.GetConnectionString("RabbitMQ")
    ?? $"amqp://guest:guest@{rabbitHost}:5672";

builder.Services.AddMassTransit(x =>
{
    x.AddConsumer<SkillCreatedConsumer>();

    x.UsingRabbitMq((context, cfg) =>
    {
        cfg.Host(rabbitHost, "/", h =>
        {
            h.Username("guest");
            h.Password("guest");
        });

        cfg.ReceiveEndpoint("matchmaking-skill-queue", e =>
        {
            e.ConfigureConsumer<SkillCreatedConsumer>(context);
        });

        cfg.ConfigureEndpoints(context);
    });

    x.ConfigureHealthCheckOptions(opt =>
    {
        opt.Name = "masstransit";
        opt.Tags.Add("ready");
        opt.MinimalFailureStatus = HealthStatus.Unhealthy;
    });
});

// ============================================================================
// AUTHN / AUTHZ
// ============================================================================
builder.Services.AddAuthentication(JwtBearerDefaults.AuthenticationScheme)
    .AddJwtBearer(opts =>
    {
        opts.RequireHttpsMetadata = false;
        opts.SaveToken = true;
        opts.MapInboundClaims = false;

        opts.TokenValidationParameters = new TokenValidationParameters
        {
            ValidateIssuer = true,
            ValidateAudience = true,
            ValidateIssuerSigningKey = true,
            ValidateLifetime = true,
            ValidIssuer = issuer,
            ValidAudience = audience,
            IssuerSigningKey = new SymmetricSecurityKey(Encoding.UTF8.GetBytes(secret)),
            ClockSkew = TimeSpan.Zero
        };

        opts.Events = new JwtBearerEvents
        {
            OnAuthenticationFailed = context =>
            {
                if (context.Exception is SecurityTokenExpiredException)
                    context.Response.Headers.Append("Token-Expired", "true");
                return Task.CompletedTask;
            },
            OnChallenge = context =>
            {
                context.HandleResponse();
                context.Response.StatusCode = 401;
                context.Response.ContentType = "application/json";
                var result = JsonSerializer.Serialize(new { error = "unauthorized", message = "You are not authorized to access this resource" });
                return context.Response.WriteAsync(result);
            }
        };
    });

builder.Services.AddSkillSwapAuthorization();

// ============================================================================
// SWAGGER
// ============================================================================
builder.Services.AddEndpointsApiExplorer();
builder.Services.AddSwaggerGen(c =>
{
    c.SwaggerDoc("v1", new OpenApiInfo
    {
        Title = "SkillSwap MatchmakingService API",
        Version = "v1",
        Description = "Intelligent skill matching service with CQRS architecture"
    });

    c.AddSecurityDefinition("Bearer", new OpenApiSecurityScheme
    {
        Description = "JWT Authorization header using the Bearer scheme. Example: \"Bearer {token}\"",
        Name = "Authorization",
        In = ParameterLocation.Header,
        Type = SecuritySchemeType.ApiKey,
        Scheme = "Bearer"
    });

    c.AddSecurityRequirement(new OpenApiSecurityRequirement
    {
        {
            new OpenApiSecurityScheme
            {
                Reference = new OpenApiReference
                {
                    Type = ReferenceType.SecurityScheme,
                    Id = "Bearer"
                }
            },
            Array.Empty<string>()
        }
    });
});

// ============================================================================
// HEALTH CHECKS (BEFORE app.Build())
// ============================================================================
var rabbitConn = new Lazy<Task<IConnection>>(() =>
{
    var factory = new ConnectionFactory { Uri = new Uri(rabbitMqConnection) };
    return factory.CreateConnectionAsync();
});

builder.Services.AddHealthChecks()
    .AddCheck("self", () => HealthCheckResult.Healthy(), tags: new[] { "live" })
    .AddDbContextCheck<MatchmakingDbContext>(name: "postgresql", tags: new[] { "ready", "db" })
    .AddRedis(redisConnectionString, name: "redis", tags: new[] { "ready", "cache" }, timeout: TimeSpan.FromSeconds(2))
    .AddRabbitMQ(sp => rabbitConn.Value, name: "rabbitmq", tags: new[] { "ready", "messaging" }, timeout: TimeSpan.FromSeconds(2));

// ============================================================================
// BUILD APPLICATION
// ============================================================================
var app = builder.Build();

// DB Migration + Seeding
using (var scope = app.Services.CreateScope())
{
    var db = scope.ServiceProvider.GetRequiredService<MatchmakingDbContext>();
<<<<<<< HEAD
    
    try
    {
        // Just ensure the database exists without throwing errors
        await db.Database.EnsureCreatedAsync();
        app.Logger.LogInformation("Database initialized successfully");
    }
    catch (Exception ex)
    {
        app.Logger.LogWarning(ex, "Database initialization warning (likely already exists), continuing...");
    }
=======
    var strategy = db.Database.CreateExecutionStrategy();

    await strategy.ExecuteAsync(async () => { await db.Database.MigrateAsync(); });

    app.Logger.LogInformation("Database migration completed successfully");
>>>>>>> 29b8c5ec
}

// ============================================================================
// MIDDLEWARE PIPELINE
// ============================================================================
app.UseSharedInfrastructure();

if (app.Environment.IsDevelopment())
{
    app.UseSwagger();
    app.UseSwaggerUI(c =>
    {
        c.SwaggerEndpoint("/swagger/v1/swagger.json", "MatchmakingService API v1");
        c.RoutePrefix = string.Empty;
    });
}

app.UseAuthentication();
app.UseAuthorization();

// ============================================================================
// HEALTH ENDPOINTS
// ============================================================================
static Task WriteHealthResponse(HttpContext ctx, HealthReport report)
{
    ctx.Response.ContentType = "application/json";
    var payload = new
    {
        status = report.Status.ToString(),
        timestamp = DateTime.UtcNow,
        durationMs = report.TotalDuration.TotalMilliseconds,
        checks = report.Entries.Select(e => new
        {
            name = e.Key,
            status = e.Value.Status.ToString(),
            durationMs = e.Value.Duration.TotalMilliseconds,
            tags = e.Value.Tags,
            error = e.Value.Exception?.Message
        })
    };
    return ctx.Response.WriteAsync(JsonSerializer.Serialize(payload, new JsonSerializerOptions { WriteIndented = true }));
}

app.MapHealthChecks("/health/live", new Microsoft.AspNetCore.Diagnostics.HealthChecks.HealthCheckOptions
{
    Predicate = r => r.Tags.Contains("live"),
    ResponseWriter = WriteHealthResponse,
    ResultStatusCodes =
    {
        [HealthStatus.Healthy] = StatusCodes.Status200OK,
        [HealthStatus.Degraded] = StatusCodes.Status200OK,
        [HealthStatus.Unhealthy] = StatusCodes.Status200OK
    }
});

app.MapHealthChecks("/health/ready", new Microsoft.AspNetCore.Diagnostics.HealthChecks.HealthCheckOptions
{
    Predicate = r => r.Tags.Contains("ready"),
    ResponseWriter = WriteHealthResponse,
    ResultStatusCodes =
    {
        [HealthStatus.Healthy] = StatusCodes.Status200OK,
        [HealthStatus.Degraded] = StatusCodes.Status503ServiceUnavailable,
        [HealthStatus.Unhealthy] = StatusCodes.Status503ServiceUnavailable
    }
});

app.MapHealthChecks("/health", new Microsoft.AspNetCore.Diagnostics.HealthChecks.HealthCheckOptions
{
    Predicate = _ => true,
    ResponseWriter = WriteHealthResponse
});

// ============================================================================
// ENDPOINT MAPPINGS
// ============================================================================
#region Match Requests Endpoints
RouteGroupBuilder matchRequests = app.MapGroup("/matches/requests").RequireAuthorization();

matchRequests.MapPost("/", CreateMatchRequest)
    .WithName("CreateMatchRequest")
    .WithSummary("Create a direct match request to another user")
    .WithDescription("Send a match request to another user for a specific skill")
    .WithTags("Match Requests")
    .WithOpenApi()
    .Produces<CreateMatchRequestResponse>(StatusCodes.Status201Created)
    .ProducesProblem(StatusCodes.Status401Unauthorized)
    .ProducesProblem(StatusCodes.Status400BadRequest);

matchRequests.MapGet("/incoming", GetIncomingMatchRequests)
    .WithName("GetIncomingMatchRequests")
    .WithSummary("Get incoming match requests")
    .WithDescription("Retrieve all incoming match requests for the current user")
    .WithTags("Match Requests")
    .WithOpenApi()
    .Produces<PagedResponse<MatchRequestDisplayResponse>>(StatusCodes.Status200OK);

matchRequests.MapGet("/outgoing", GetOutgoingMatchRequests)
    .WithName("GetOutgoingMatchRequests")
    .WithSummary("Get outgoing match requests")
    .WithDescription("Retrieve all outgoing match requests from the current user")
    .WithTags("Match Requests")
    .WithOpenApi()
    .Produces<PagedResponse<MatchRequestDisplayResponse>>(StatusCodes.Status200OK);

matchRequests.MapPost("/{requestId}/accept", AcceptMatchRequest)
    .WithName("AcceptMatchRequest")
    .WithSummary("Accept a direct match request")
    .WithDescription("Accept an incoming match request and create a match")
    .WithTags("Match Requests")
    .WithOpenApi()
    .Produces<ApiResponse<AcceptMatchRequestResponse>>(StatusCodes.Status200OK)
    .ProducesProblem(StatusCodes.Status404NotFound);

matchRequests.MapPost("/{requestId}/reject", RejectMatchRequest)
    .WithName("RejectMatchRequest")
    .WithSummary("Reject a direct match request")
    .WithDescription("Reject an incoming match request with optional reason")
    .WithTags("Match Requests")
    .WithOpenApi()
    .Produces<ApiResponse<RejectMatchRequestResponse>>(StatusCodes.Status200OK)
    .ProducesProblem(StatusCodes.Status404NotFound);

matchRequests.MapGet("/thread/{threadId}", GetMatchRequestThread)
    .WithName("GetMatchRequestThread")
    .WithSummary("Get match request thread")
    .WithDescription("Get all requests in a thread between two users for a skill")
    .WithTags("Match Requests")
    .WithOpenApi()
    .Produces<ApiResponse<MatchRequestThreadResponse>>(StatusCodes.Status200OK)
    .ProducesProblem(StatusCodes.Status404NotFound);

matchRequests.MapPost("/{requestId}/counter", CreateCounterOffer)
    .WithName("CreateCounterOffer")
    .WithSummary("Create a counter offer for a match request")
    .WithDescription("Respond to a match request with a counter offer")
    .WithTags("Match Requests")
    .WithOpenApi()
    .Produces<ApiResponse<CreateMatchRequestResponse>>(StatusCodes.Status201Created)
    .ProducesProblem(StatusCodes.Status404NotFound);

// ============================================================================
// HANDLER METHODS - MATCH REQUESTS
// ============================================================================

static async Task<IResult> CreateMatchRequest(IMediator mediator, ClaimsPrincipal user, [FromBody] CreateMatchRequest request)
{
    var userId = user.GetUserId();
    if (string.IsNullOrEmpty(userId)) return Results.Unauthorized();

    var command = new CreateMatchRequestCommand(
        request.SkillId,
        request.TargetUserId,
        request.Message,
        request.IsSkillExchange,
        request.ExchangeSkillId,
        request.IsMonetary,
        request.OfferedAmount,
        request.Currency,
        request.SessionDurationMinutes,
        request.TotalSessions,
        request.PreferredDays,
        request.PreferredTimes)
    {
        UserId = userId
    };

    return await mediator.SendCommand(command);
}

static async Task<IResult> GetIncomingMatchRequests(IMediator mediator, ClaimsPrincipal user, [AsParameters] GetIncomingMatchRequestsRequest request)
{
    var userId = user.GetUserId();
    if (string.IsNullOrEmpty(userId)) return Results.Unauthorized();

    var query = new GetIncomingMatchRequestsQuery(userId, request.PageNumber, request.PageSize);

    return await mediator.SendQuery(query);
}

static async Task<IResult> GetOutgoingMatchRequests(IMediator mediator, ClaimsPrincipal user, [AsParameters] GetOutgoingMatchRequestsRequest request)
{
    var userId = user.GetUserId();
    if (string.IsNullOrEmpty(userId)) return Results.Unauthorized();

    var query = new GetOutgoingMatchRequestsQuery(userId, request.PageNumber, request.PageSize);

    return await mediator.SendQuery(query);
}

static async Task<IResult> AcceptMatchRequest(IMediator mediator, ClaimsPrincipal user, [FromRoute] string requestId, [FromBody] AcceptMatchProposalRequest? request)
{
    var userId = user.GetUserId();
    if (string.IsNullOrEmpty(userId)) return Results.Unauthorized();

    var command = new AcceptMatchRequestCommand(requestId, request?.ResponseMessage)
    {
        UserId = userId
    };

    return await mediator.SendCommand(command);
}

static async Task<IResult> RejectMatchRequest(IMediator mediator, ClaimsPrincipal user, [FromRoute] string requestId, [FromBody] RejectMatchRequestRequest? request)
{
    var userId = user.GetUserId();
    if (string.IsNullOrEmpty(userId)) return Results.Unauthorized();

    var command = new RejectMatchRequestCommand(requestId, request?.ResponseMessage)
    {
        UserId = userId
    };

    return await mediator.SendCommand(command);
}

static async Task<IResult> GetMatchRequestThread(IMediator mediator, ClaimsPrincipal user, [FromRoute] string threadId)
{
    var userId = user.GetUserId();
    if (string.IsNullOrEmpty(userId)) return Results.Unauthorized();

    var query = new GetMatchRequestThreadQuery(threadId);

    return await mediator.SendQuery(query);
}

static async Task<IResult> CreateCounterOffer(
    IMediator mediator, 
    ClaimsPrincipal user, 
    [FromRoute] string requestId, 
    [FromBody] CreateCounterOfferRequest request)
{
    var userId = user.GetUserId();
    if (string.IsNullOrEmpty(userId)) return Results.Unauthorized();

    var command = new CreateCounterOfferCommand(
        requestId,
        request.Message,
        request.IsSkillExchange,
        request.ExchangeSkillId,
        request.ExchangeSkillName,
        request.IsMonetaryOffer,
        request.OfferedAmount,
        "EUR",  // Default currency
        request.PreferredDays,
        request.PreferredTimes,
        request.SessionDurationMinutes ?? 60,
        request.TotalSessions ?? 1)
    {
        UserId = userId,
        OriginalRequestId = requestId
    };

    return await mediator.SendCommand(command);
}

#endregion

#region Matching Endpoints
RouteGroupBuilder matches = app.MapGroup("/matches").RequireAuthorization();

matches.MapPost("/find", FindMatch)
    .WithName("FindMatch")
    .WithSummary("Find skill matches")
    .WithDescription("Search for automated skill matches based on compatibility")
    .WithTags("Matching")
    .WithOpenApi()
    .Produces<FindMatchResponse>(StatusCodes.Status200OK);

matches.MapPost("/{matchId}/accept", AcceptMatch)
    .WithName("AcceptMatch")
    .WithSummary("Accept a match")
    .WithDescription("Accept an existing match proposal")
    .WithTags("Matching")
    .WithOpenApi()
    .Produces<AcceptMatchResponse>(StatusCodes.Status200OK)
    .ProducesProblem(StatusCodes.Status404NotFound);

matches.MapPost("/{matchId}/reject", RejectMatch)
    .WithName("RejectMatch")
    .WithSummary("Reject a match")
    .WithDescription("Reject an existing match proposal with optional reason")
    .WithTags("Matching")
    .WithOpenApi()
    .Produces<RejectMatchResponse>(StatusCodes.Status200OK)
    .ProducesProblem(StatusCodes.Status404NotFound);

matches.MapGet("/{matchId}", GetMatchDetails)
    .WithName("GetMatchDetails")
    .WithSummary("Get match details")
    .WithDescription("Retrieve detailed information about a specific match")
    .WithTags("Matching")
    .WithOpenApi()
    .Produces<MatchDetailsResponse>(StatusCodes.Status200OK)
    .ProducesProblem(StatusCodes.Status404NotFound);

matches.MapGet("/my", GetUserMatches)
    .WithName("GetMyMatches")
    .WithSummary("Get my matches")
    .WithDescription("Retrieve all matches for the current user")
    .WithTags("Matching")
    .WithOpenApi()
    .Produces<PagedResponse<UserMatchResponse>>(StatusCodes.Status200OK);

matches.MapPost("/{matchId}/complete", CompleteMatch)
    .WithName("CompleteMatch")
    .WithSummary("Complete a match")
    .WithDescription("Mark a match as completed with optional rating and feedback")
    .WithTags("Matching")
    .WithOpenApi()
    .Produces<CompleteMatchResponse>(StatusCodes.Status200OK)
    .ProducesProblem(StatusCodes.Status404NotFound);

matches.MapPost("/{matchId}/dissolve", DissolveMatch)
    .WithName("DissolveMatch")
    .WithSummary("Dissolve a match")
    .WithDescription("Dissolve an active match with a reason")
    .WithTags("Matching")
    .WithOpenApi()
    .Produces<DissolveMatchResponse>(StatusCodes.Status200OK)
    .ProducesProblem(StatusCodes.Status404NotFound);

// ============================================================================
// HANDLER METHODS - MATCHES
// ============================================================================

static async Task<IResult> FindMatch(IMediator mediator, ClaimsPrincipal user, [FromBody] FindMatchRequest request)
{
    var userId = user.GetUserId();
    if (string.IsNullOrEmpty(userId)) return Results.Unauthorized();

    var command = new FindMatchCommand(request.SkillId, request.SkillName, request.IsOffering, request.PreferredTags, request.RemoteOnly, request.MaxDistanceKm)
    {
        UserId = userId
    };

    return await mediator.SendCommand(command);
}

static async Task<IResult> AcceptMatch(IMediator mediator, ClaimsPrincipal user, string matchId)
{
    var userId = user.GetUserId();
    if (string.IsNullOrEmpty(userId)) return Results.Unauthorized();

    var command = new AcceptMatchCommand(matchId)
    {
        UserId = userId
    };

    return await mediator.SendCommand(command);
}

static async Task<IResult> RejectMatch(IMediator mediator, ClaimsPrincipal user, string matchId, [FromBody] RejectMatchRequest request)
{
    var userId = user.GetUserId();
    if (string.IsNullOrEmpty(userId)) return Results.Unauthorized();

    var command = new RejectMatchCommand(matchId, request.Reason)
    {
        UserId = userId
    };

    return await mediator.SendCommand(command);
}

static async Task<IResult> GetMatchDetails(IMediator mediator, ClaimsPrincipal user, string matchId)
{
    var userId = user.GetUserId();
    if (string.IsNullOrEmpty(userId)) return Results.Unauthorized();

    var query = new GetMatchDetailsQuery(matchId);

    return await mediator.SendQuery(query);
}

static async Task<IResult> GetUserMatches(
    IMediator mediator,
    ClaimsPrincipal user,
    string? status = null,
    bool includeCompleted = true,
    int pageNumber = 1,
    int pageSize = 20)
{
    var userId = user.GetUserId();
    if (string.IsNullOrEmpty(userId)) return Results.Unauthorized();

    var query = new GetUserMatchesQuery(userId, status, includeCompleted, pageNumber, pageSize);

    return await mediator.SendQuery(query);
}

static async Task<IResult> CompleteMatch(IMediator mediator, ClaimsPrincipal user, string matchId, [FromBody] CompleteMatchRequest? request)
{
    var userId = user.GetUserId();
    if (string.IsNullOrEmpty(userId)) return Results.Unauthorized();

    var command = new CompleteMatchCommand(
        matchId,
        request?.SessionDurationMinutes,
        request?.Feedback,
        request?.Rating)
    {
        UserId = userId
    };

    return await mediator.SendCommand(command);
}

static async Task<IResult> DissolveMatch(IMediator mediator, ClaimsPrincipal user, string matchId, [FromBody] DissolveMatchRequest request)
{
    var userId = user.GetUserId();
    if (string.IsNullOrEmpty(userId)) return Results.Unauthorized();

    if (string.IsNullOrWhiteSpace(request?.Reason))
    {
        return Results.BadRequest("Reason is required for dissolving a match");
    }

    var command = new DissolveMatchCommand(matchId, request.Reason)
    {
        UserId = userId
    };

    return await mediator.SendCommand(command);
}
#endregion

#region Analytics Endpoints
RouteGroupBuilder analytics = app.MapGroup("/analytics");

analytics.MapGet("/statistics", GetMatchStatistics)
    .WithName("GetMatchStatistics")
    .WithSummary("Get matching statistics")
    .WithDescription("Retrieve overall matching statistics and insights")
    .WithTags("Analytics")
    .WithOpenApi()
    .Produces<MatchStatisticsResponse>(StatusCodes.Status200OK);

// ============================================================================
// HANDLER METHODS - ANALYTICS
// ============================================================================

static async Task<IResult> GetMatchStatistics(IMediator mediator, ClaimsPrincipal user, [FromBody] GetMatchStatisticsRequest request)
{
    var userId = user.GetUserId();
    if (string.IsNullOrEmpty(userId)) return Results.Unauthorized();

    var query = new GetMatchStatisticsQuery(request.FromDate, request.ToDate);

    return await mediator.SendQuery(query);
}
#endregion

// ============================================================================
// START APPLICATION
// ============================================================================
app.Logger.LogInformation("Starting {ServiceName}", serviceName);
app.Logger.LogInformation("JWT Configuration: Issuer={Issuer}, Audience={Audience}, Expiry={Expiry}min",
    issuer, audience, expireMinutes);

app.Run();

// Make the implicit Program class public for testing
public partial class Program { }<|MERGE_RESOLUTION|>--- conflicted
+++ resolved
@@ -1,768 +1,748 @@
-using System.Reflection;
-using System.Text;
-using System.Text.Json;
-using MassTransit;
-using Microsoft.AspNetCore.Authentication.JwtBearer;
-using Microsoft.EntityFrameworkCore;
-using Microsoft.Extensions.Diagnostics.HealthChecks;
-using Microsoft.IdentityModel.Tokens;
-using Microsoft.OpenApi.Models;
-using RabbitMQ.Client;
-using CQRS.Extensions;
-using MatchmakingService.Application.Commands;
-using MatchmakingService.Application.Queries;
-using Contracts.Matchmaking.Requests;
-using Contracts.Matchmaking.Responses;
-using MatchmakingService.Extensions;
-using System.Security.Claims;
-using MediatR;
-using MatchmakingService;
-using MatchmakingService.Consumer;
-using EventSourcing;
-using Microsoft.AspNetCore.Mvc;
-using Infrastructure.Extensions;
-using Infrastructure.Security;
-using CQRS.Models;
-
-// ============================================================================
-// PERFORMANCE OPTIMIZATION - Thread Pool Configuration
-// ============================================================================
-ThreadPool.SetMinThreads(200, 200);
-ThreadPool.SetMaxThreads(1000, 1000);
-AppContext.SetSwitch("System.Runtime.ServerGarbageCollection", true);
-
-Console.WriteLine($"[{DateTime.UtcNow:yyyy-MM-dd HH:mm:ss}] MatchmakingService starting...");
-Console.WriteLine($"[{DateTime.UtcNow:yyyy-MM-dd HH:mm:ss}] Thread Pool - Min Threads: 200, Max Threads: 1000");
-
-var builder = WebApplication.CreateBuilder(args);
-
-// ============================================================================
-// CONFIGURATION SETUP
-// ============================================================================
-var serviceName = "MatchmakingService";
-<<<<<<< HEAD
-var rabbitHost = Environment.GetEnvironmentVariable("RABBITMQ_HOST") ?? "localhost";
-=======
-var rabbitHost = Environment.GetEnvironmentVariable("RABBITMQ_HOST")
-    ?? builder.Configuration["RabbitMQ:Host"]
-    ?? "rabbitmq";
->>>>>>> 29b8c5ec
-
-var secret = Environment.GetEnvironmentVariable("JWT_SECRET")
-    ?? builder.Configuration["JwtSettings:Secret"]
-    ?? throw new InvalidOperationException("JWT Secret not configured");
-
-var issuer = Environment.GetEnvironmentVariable("JWT_ISSUER")
-    ?? builder.Configuration["JwtSettings:Issuer"]
-    ?? throw new InvalidOperationException("JWT Issuer not configured");
-
-var audience = Environment.GetEnvironmentVariable("JWT_AUDIENCE")
-    ?? builder.Configuration["JwtSettings:Audience"]
-    ?? throw new InvalidOperationException("JWT Audience not configured");
-
-var expireString = Environment.GetEnvironmentVariable("JWT_EXPIRE")
-    ?? builder.Configuration["JwtSettings:ExpireMinutes"]
-    ?? "60";
-
-var expireMinutes = int.TryParse(expireString, out var tmp) ? tmp : 60;
-
-// ============================================================================
-// SHARED INFRASTRUCTURE & HTTP CLIENTS
-// ============================================================================
-builder.Services.AddSharedInfrastructure(builder.Configuration, builder.Environment, serviceName);
-
-builder.Services.AddHttpContextAccessor();
-
-var gatewayUrl = Environment.GetEnvironmentVariable("GATEWAY_URL") ?? "http://gateway:8080";
-
-builder.Services.AddHttpClient<MatchmakingService.Infrastructure.HttpClients.IUserServiceClient,
-    MatchmakingService.Infrastructure.HttpClients.UserServiceClient>(client =>
-{
-    client.BaseAddress = new Uri($"{gatewayUrl}/api/");
-    client.DefaultRequestHeaders.Add("Accept", "application/json");
-    client.Timeout = TimeSpan.FromSeconds(30);
-});
-
-builder.Services.AddHttpClient<MatchmakingService.Infrastructure.HttpClients.ISkillServiceClient,
-    MatchmakingService.Infrastructure.HttpClients.SkillServiceClient>(client =>
-{
-    client.BaseAddress = new Uri($"{gatewayUrl}/api/");
-    client.DefaultRequestHeaders.Add("Accept", "application/json");
-    client.Timeout = TimeSpan.FromSeconds(30);
-});
-
-// ============================================================================
-// DATABASE SETUP
-// ============================================================================
-var connectionString =
-    Environment.GetEnvironmentVariable("ConnectionStrings__DefaultConnection")
-    ?? builder.Configuration.GetConnectionString("DefaultConnection");
-
-if (string.IsNullOrWhiteSpace(connectionString))
-{
-    var pgUser = Environment.GetEnvironmentVariable("POSTGRES_USER") ?? "skillswap";
-<<<<<<< HEAD
-    var pgPass = Environment.GetEnvironmentVariable("POSTGRES_PASSWORD") ?? throw new InvalidOperationException("POSTGRES_PASSWORD environment variable is required");
-=======
-    var pgPass = Environment.GetEnvironmentVariable("POSTGRES_PASSWORD")
-        ?? throw new InvalidOperationException("POSTGRES_PASSWORD environment variable is required");
->>>>>>> 29b8c5ec
-    connectionString =
-        $"Host=postgres_userservice;Database=userservice;Username={pgUser};Password={pgPass};Port=5432;Trust Server Certificate=true";
-}
-
-builder.Services.AddDbContext<MatchmakingDbContext>(opts =>
-    opts.UseNpgsql(connectionString, npg =>
-        npg.EnableRetryOnFailure(5, TimeSpan.FromSeconds(10), null))
-    .EnableDetailedErrors(builder.Environment.IsDevelopment())
-    .EnableSensitiveDataLogging(builder.Environment.IsDevelopment())
-);
-
-// Event Sourcing
-builder.Services.AddEventSourcing("MatchmakingEventStore");
-
-// ============================================================================
-// CQRS & CACHING
-// ============================================================================
-var redisConnectionString =
-    Environment.GetEnvironmentVariable("REDIS_CONNECTION_STRING")
-    ?? builder.Configuration.GetConnectionString("Redis")
-    ?? builder.Configuration["ConnectionStrings:Redis"]
-<<<<<<< HEAD
-    ?? builder.Configuration["Redis:ConnectionString"] ?? throw new InvalidOperationException("Redis connection string not configured");
-=======
-    ?? builder.Configuration["Redis:ConnectionString"]
-    ?? "redis:6379";
->>>>>>> 29b8c5ec
-
-builder.Services
-    .AddCaching(redisConnectionString)
-    .AddCQRS(Assembly.GetExecutingAssembly());
-
-// Add MatchmakingService-specific dependencies
-builder.Services.AddMatchmakingServiceDependencies();
-
-// ============================================================================
-// MESSAGE BUS (MassTransit + RabbitMQ)
-// ============================================================================
-var rabbitMqConnection =
-    Environment.GetEnvironmentVariable("RABBITMQ_CONNECTION")
-    ?? builder.Configuration.GetConnectionString("RabbitMQ")
-    ?? $"amqp://guest:guest@{rabbitHost}:5672";
-
-builder.Services.AddMassTransit(x =>
-{
-    x.AddConsumer<SkillCreatedConsumer>();
-
-    x.UsingRabbitMq((context, cfg) =>
-    {
-        cfg.Host(rabbitHost, "/", h =>
-        {
-            h.Username("guest");
-            h.Password("guest");
-        });
-
-        cfg.ReceiveEndpoint("matchmaking-skill-queue", e =>
-        {
-            e.ConfigureConsumer<SkillCreatedConsumer>(context);
-        });
-
-        cfg.ConfigureEndpoints(context);
-    });
-
-    x.ConfigureHealthCheckOptions(opt =>
-    {
-        opt.Name = "masstransit";
-        opt.Tags.Add("ready");
-        opt.MinimalFailureStatus = HealthStatus.Unhealthy;
-    });
-});
-
-// ============================================================================
-// AUTHN / AUTHZ
-// ============================================================================
-builder.Services.AddAuthentication(JwtBearerDefaults.AuthenticationScheme)
-    .AddJwtBearer(opts =>
-    {
-        opts.RequireHttpsMetadata = false;
-        opts.SaveToken = true;
-        opts.MapInboundClaims = false;
-
-        opts.TokenValidationParameters = new TokenValidationParameters
-        {
-            ValidateIssuer = true,
-            ValidateAudience = true,
-            ValidateIssuerSigningKey = true,
-            ValidateLifetime = true,
-            ValidIssuer = issuer,
-            ValidAudience = audience,
-            IssuerSigningKey = new SymmetricSecurityKey(Encoding.UTF8.GetBytes(secret)),
-            ClockSkew = TimeSpan.Zero
-        };
-
-        opts.Events = new JwtBearerEvents
-        {
-            OnAuthenticationFailed = context =>
-            {
-                if (context.Exception is SecurityTokenExpiredException)
-                    context.Response.Headers.Append("Token-Expired", "true");
-                return Task.CompletedTask;
-            },
-            OnChallenge = context =>
-            {
-                context.HandleResponse();
-                context.Response.StatusCode = 401;
-                context.Response.ContentType = "application/json";
-                var result = JsonSerializer.Serialize(new { error = "unauthorized", message = "You are not authorized to access this resource" });
-                return context.Response.WriteAsync(result);
-            }
-        };
-    });
-
-builder.Services.AddSkillSwapAuthorization();
-
-// ============================================================================
-// SWAGGER
-// ============================================================================
-builder.Services.AddEndpointsApiExplorer();
-builder.Services.AddSwaggerGen(c =>
-{
-    c.SwaggerDoc("v1", new OpenApiInfo
-    {
-        Title = "SkillSwap MatchmakingService API",
-        Version = "v1",
-        Description = "Intelligent skill matching service with CQRS architecture"
-    });
-
-    c.AddSecurityDefinition("Bearer", new OpenApiSecurityScheme
-    {
-        Description = "JWT Authorization header using the Bearer scheme. Example: \"Bearer {token}\"",
-        Name = "Authorization",
-        In = ParameterLocation.Header,
-        Type = SecuritySchemeType.ApiKey,
-        Scheme = "Bearer"
-    });
-
-    c.AddSecurityRequirement(new OpenApiSecurityRequirement
-    {
-        {
-            new OpenApiSecurityScheme
-            {
-                Reference = new OpenApiReference
-                {
-                    Type = ReferenceType.SecurityScheme,
-                    Id = "Bearer"
-                }
-            },
-            Array.Empty<string>()
-        }
-    });
-});
-
-// ============================================================================
-// HEALTH CHECKS (BEFORE app.Build())
-// ============================================================================
-var rabbitConn = new Lazy<Task<IConnection>>(() =>
-{
-    var factory = new ConnectionFactory { Uri = new Uri(rabbitMqConnection) };
-    return factory.CreateConnectionAsync();
-});
-
-builder.Services.AddHealthChecks()
-    .AddCheck("self", () => HealthCheckResult.Healthy(), tags: new[] { "live" })
-    .AddDbContextCheck<MatchmakingDbContext>(name: "postgresql", tags: new[] { "ready", "db" })
-    .AddRedis(redisConnectionString, name: "redis", tags: new[] { "ready", "cache" }, timeout: TimeSpan.FromSeconds(2))
-    .AddRabbitMQ(sp => rabbitConn.Value, name: "rabbitmq", tags: new[] { "ready", "messaging" }, timeout: TimeSpan.FromSeconds(2));
-
-// ============================================================================
-// BUILD APPLICATION
-// ============================================================================
-var app = builder.Build();
-
-// DB Migration + Seeding
-using (var scope = app.Services.CreateScope())
-{
-    var db = scope.ServiceProvider.GetRequiredService<MatchmakingDbContext>();
-<<<<<<< HEAD
-    
-    try
-    {
-        // Just ensure the database exists without throwing errors
-        await db.Database.EnsureCreatedAsync();
-        app.Logger.LogInformation("Database initialized successfully");
-    }
-    catch (Exception ex)
-    {
-        app.Logger.LogWarning(ex, "Database initialization warning (likely already exists), continuing...");
-    }
-=======
-    var strategy = db.Database.CreateExecutionStrategy();
-
-    await strategy.ExecuteAsync(async () => { await db.Database.MigrateAsync(); });
-
-    app.Logger.LogInformation("Database migration completed successfully");
->>>>>>> 29b8c5ec
-}
-
-// ============================================================================
-// MIDDLEWARE PIPELINE
-// ============================================================================
-app.UseSharedInfrastructure();
-
-if (app.Environment.IsDevelopment())
-{
-    app.UseSwagger();
-    app.UseSwaggerUI(c =>
-    {
-        c.SwaggerEndpoint("/swagger/v1/swagger.json", "MatchmakingService API v1");
-        c.RoutePrefix = string.Empty;
-    });
-}
-
-app.UseAuthentication();
-app.UseAuthorization();
-
-// ============================================================================
-// HEALTH ENDPOINTS
-// ============================================================================
-static Task WriteHealthResponse(HttpContext ctx, HealthReport report)
-{
-    ctx.Response.ContentType = "application/json";
-    var payload = new
-    {
-        status = report.Status.ToString(),
-        timestamp = DateTime.UtcNow,
-        durationMs = report.TotalDuration.TotalMilliseconds,
-        checks = report.Entries.Select(e => new
-        {
-            name = e.Key,
-            status = e.Value.Status.ToString(),
-            durationMs = e.Value.Duration.TotalMilliseconds,
-            tags = e.Value.Tags,
-            error = e.Value.Exception?.Message
-        })
-    };
-    return ctx.Response.WriteAsync(JsonSerializer.Serialize(payload, new JsonSerializerOptions { WriteIndented = true }));
-}
-
-app.MapHealthChecks("/health/live", new Microsoft.AspNetCore.Diagnostics.HealthChecks.HealthCheckOptions
-{
-    Predicate = r => r.Tags.Contains("live"),
-    ResponseWriter = WriteHealthResponse,
-    ResultStatusCodes =
-    {
-        [HealthStatus.Healthy] = StatusCodes.Status200OK,
-        [HealthStatus.Degraded] = StatusCodes.Status200OK,
-        [HealthStatus.Unhealthy] = StatusCodes.Status200OK
-    }
-});
-
-app.MapHealthChecks("/health/ready", new Microsoft.AspNetCore.Diagnostics.HealthChecks.HealthCheckOptions
-{
-    Predicate = r => r.Tags.Contains("ready"),
-    ResponseWriter = WriteHealthResponse,
-    ResultStatusCodes =
-    {
-        [HealthStatus.Healthy] = StatusCodes.Status200OK,
-        [HealthStatus.Degraded] = StatusCodes.Status503ServiceUnavailable,
-        [HealthStatus.Unhealthy] = StatusCodes.Status503ServiceUnavailable
-    }
-});
-
-app.MapHealthChecks("/health", new Microsoft.AspNetCore.Diagnostics.HealthChecks.HealthCheckOptions
-{
-    Predicate = _ => true,
-    ResponseWriter = WriteHealthResponse
-});
-
-// ============================================================================
-// ENDPOINT MAPPINGS
-// ============================================================================
-#region Match Requests Endpoints
-RouteGroupBuilder matchRequests = app.MapGroup("/matches/requests").RequireAuthorization();
-
-matchRequests.MapPost("/", CreateMatchRequest)
-    .WithName("CreateMatchRequest")
-    .WithSummary("Create a direct match request to another user")
-    .WithDescription("Send a match request to another user for a specific skill")
-    .WithTags("Match Requests")
-    .WithOpenApi()
-    .Produces<CreateMatchRequestResponse>(StatusCodes.Status201Created)
-    .ProducesProblem(StatusCodes.Status401Unauthorized)
-    .ProducesProblem(StatusCodes.Status400BadRequest);
-
-matchRequests.MapGet("/incoming", GetIncomingMatchRequests)
-    .WithName("GetIncomingMatchRequests")
-    .WithSummary("Get incoming match requests")
-    .WithDescription("Retrieve all incoming match requests for the current user")
-    .WithTags("Match Requests")
-    .WithOpenApi()
-    .Produces<PagedResponse<MatchRequestDisplayResponse>>(StatusCodes.Status200OK);
-
-matchRequests.MapGet("/outgoing", GetOutgoingMatchRequests)
-    .WithName("GetOutgoingMatchRequests")
-    .WithSummary("Get outgoing match requests")
-    .WithDescription("Retrieve all outgoing match requests from the current user")
-    .WithTags("Match Requests")
-    .WithOpenApi()
-    .Produces<PagedResponse<MatchRequestDisplayResponse>>(StatusCodes.Status200OK);
-
-matchRequests.MapPost("/{requestId}/accept", AcceptMatchRequest)
-    .WithName("AcceptMatchRequest")
-    .WithSummary("Accept a direct match request")
-    .WithDescription("Accept an incoming match request and create a match")
-    .WithTags("Match Requests")
-    .WithOpenApi()
-    .Produces<ApiResponse<AcceptMatchRequestResponse>>(StatusCodes.Status200OK)
-    .ProducesProblem(StatusCodes.Status404NotFound);
-
-matchRequests.MapPost("/{requestId}/reject", RejectMatchRequest)
-    .WithName("RejectMatchRequest")
-    .WithSummary("Reject a direct match request")
-    .WithDescription("Reject an incoming match request with optional reason")
-    .WithTags("Match Requests")
-    .WithOpenApi()
-    .Produces<ApiResponse<RejectMatchRequestResponse>>(StatusCodes.Status200OK)
-    .ProducesProblem(StatusCodes.Status404NotFound);
-
-matchRequests.MapGet("/thread/{threadId}", GetMatchRequestThread)
-    .WithName("GetMatchRequestThread")
-    .WithSummary("Get match request thread")
-    .WithDescription("Get all requests in a thread between two users for a skill")
-    .WithTags("Match Requests")
-    .WithOpenApi()
-    .Produces<ApiResponse<MatchRequestThreadResponse>>(StatusCodes.Status200OK)
-    .ProducesProblem(StatusCodes.Status404NotFound);
-
-matchRequests.MapPost("/{requestId}/counter", CreateCounterOffer)
-    .WithName("CreateCounterOffer")
-    .WithSummary("Create a counter offer for a match request")
-    .WithDescription("Respond to a match request with a counter offer")
-    .WithTags("Match Requests")
-    .WithOpenApi()
-    .Produces<ApiResponse<CreateMatchRequestResponse>>(StatusCodes.Status201Created)
-    .ProducesProblem(StatusCodes.Status404NotFound);
-
-// ============================================================================
-// HANDLER METHODS - MATCH REQUESTS
-// ============================================================================
-
-static async Task<IResult> CreateMatchRequest(IMediator mediator, ClaimsPrincipal user, [FromBody] CreateMatchRequest request)
-{
-    var userId = user.GetUserId();
-    if (string.IsNullOrEmpty(userId)) return Results.Unauthorized();
-
-    var command = new CreateMatchRequestCommand(
-        request.SkillId,
-        request.TargetUserId,
-        request.Message,
-        request.IsSkillExchange,
-        request.ExchangeSkillId,
-        request.IsMonetary,
-        request.OfferedAmount,
-        request.Currency,
-        request.SessionDurationMinutes,
-        request.TotalSessions,
-        request.PreferredDays,
-        request.PreferredTimes)
-    {
-        UserId = userId
-    };
-
-    return await mediator.SendCommand(command);
-}
-
-static async Task<IResult> GetIncomingMatchRequests(IMediator mediator, ClaimsPrincipal user, [AsParameters] GetIncomingMatchRequestsRequest request)
-{
-    var userId = user.GetUserId();
-    if (string.IsNullOrEmpty(userId)) return Results.Unauthorized();
-
-    var query = new GetIncomingMatchRequestsQuery(userId, request.PageNumber, request.PageSize);
-
-    return await mediator.SendQuery(query);
-}
-
-static async Task<IResult> GetOutgoingMatchRequests(IMediator mediator, ClaimsPrincipal user, [AsParameters] GetOutgoingMatchRequestsRequest request)
-{
-    var userId = user.GetUserId();
-    if (string.IsNullOrEmpty(userId)) return Results.Unauthorized();
-
-    var query = new GetOutgoingMatchRequestsQuery(userId, request.PageNumber, request.PageSize);
-
-    return await mediator.SendQuery(query);
-}
-
-static async Task<IResult> AcceptMatchRequest(IMediator mediator, ClaimsPrincipal user, [FromRoute] string requestId, [FromBody] AcceptMatchProposalRequest? request)
-{
-    var userId = user.GetUserId();
-    if (string.IsNullOrEmpty(userId)) return Results.Unauthorized();
-
-    var command = new AcceptMatchRequestCommand(requestId, request?.ResponseMessage)
-    {
-        UserId = userId
-    };
-
-    return await mediator.SendCommand(command);
-}
-
-static async Task<IResult> RejectMatchRequest(IMediator mediator, ClaimsPrincipal user, [FromRoute] string requestId, [FromBody] RejectMatchRequestRequest? request)
-{
-    var userId = user.GetUserId();
-    if (string.IsNullOrEmpty(userId)) return Results.Unauthorized();
-
-    var command = new RejectMatchRequestCommand(requestId, request?.ResponseMessage)
-    {
-        UserId = userId
-    };
-
-    return await mediator.SendCommand(command);
-}
-
-static async Task<IResult> GetMatchRequestThread(IMediator mediator, ClaimsPrincipal user, [FromRoute] string threadId)
-{
-    var userId = user.GetUserId();
-    if (string.IsNullOrEmpty(userId)) return Results.Unauthorized();
-
-    var query = new GetMatchRequestThreadQuery(threadId);
-
-    return await mediator.SendQuery(query);
-}
-
-static async Task<IResult> CreateCounterOffer(
-    IMediator mediator, 
-    ClaimsPrincipal user, 
-    [FromRoute] string requestId, 
-    [FromBody] CreateCounterOfferRequest request)
-{
-    var userId = user.GetUserId();
-    if (string.IsNullOrEmpty(userId)) return Results.Unauthorized();
-
-    var command = new CreateCounterOfferCommand(
-        requestId,
-        request.Message,
-        request.IsSkillExchange,
-        request.ExchangeSkillId,
-        request.ExchangeSkillName,
-        request.IsMonetaryOffer,
-        request.OfferedAmount,
-        "EUR",  // Default currency
-        request.PreferredDays,
-        request.PreferredTimes,
-        request.SessionDurationMinutes ?? 60,
-        request.TotalSessions ?? 1)
-    {
-        UserId = userId,
-        OriginalRequestId = requestId
-    };
-
-    return await mediator.SendCommand(command);
-}
-
-#endregion
-
-#region Matching Endpoints
-RouteGroupBuilder matches = app.MapGroup("/matches").RequireAuthorization();
-
-matches.MapPost("/find", FindMatch)
-    .WithName("FindMatch")
-    .WithSummary("Find skill matches")
-    .WithDescription("Search for automated skill matches based on compatibility")
-    .WithTags("Matching")
-    .WithOpenApi()
-    .Produces<FindMatchResponse>(StatusCodes.Status200OK);
-
-matches.MapPost("/{matchId}/accept", AcceptMatch)
-    .WithName("AcceptMatch")
-    .WithSummary("Accept a match")
-    .WithDescription("Accept an existing match proposal")
-    .WithTags("Matching")
-    .WithOpenApi()
-    .Produces<AcceptMatchResponse>(StatusCodes.Status200OK)
-    .ProducesProblem(StatusCodes.Status404NotFound);
-
-matches.MapPost("/{matchId}/reject", RejectMatch)
-    .WithName("RejectMatch")
-    .WithSummary("Reject a match")
-    .WithDescription("Reject an existing match proposal with optional reason")
-    .WithTags("Matching")
-    .WithOpenApi()
-    .Produces<RejectMatchResponse>(StatusCodes.Status200OK)
-    .ProducesProblem(StatusCodes.Status404NotFound);
-
-matches.MapGet("/{matchId}", GetMatchDetails)
-    .WithName("GetMatchDetails")
-    .WithSummary("Get match details")
-    .WithDescription("Retrieve detailed information about a specific match")
-    .WithTags("Matching")
-    .WithOpenApi()
-    .Produces<MatchDetailsResponse>(StatusCodes.Status200OK)
-    .ProducesProblem(StatusCodes.Status404NotFound);
-
-matches.MapGet("/my", GetUserMatches)
-    .WithName("GetMyMatches")
-    .WithSummary("Get my matches")
-    .WithDescription("Retrieve all matches for the current user")
-    .WithTags("Matching")
-    .WithOpenApi()
-    .Produces<PagedResponse<UserMatchResponse>>(StatusCodes.Status200OK);
-
-matches.MapPost("/{matchId}/complete", CompleteMatch)
-    .WithName("CompleteMatch")
-    .WithSummary("Complete a match")
-    .WithDescription("Mark a match as completed with optional rating and feedback")
-    .WithTags("Matching")
-    .WithOpenApi()
-    .Produces<CompleteMatchResponse>(StatusCodes.Status200OK)
-    .ProducesProblem(StatusCodes.Status404NotFound);
-
-matches.MapPost("/{matchId}/dissolve", DissolveMatch)
-    .WithName("DissolveMatch")
-    .WithSummary("Dissolve a match")
-    .WithDescription("Dissolve an active match with a reason")
-    .WithTags("Matching")
-    .WithOpenApi()
-    .Produces<DissolveMatchResponse>(StatusCodes.Status200OK)
-    .ProducesProblem(StatusCodes.Status404NotFound);
-
-// ============================================================================
-// HANDLER METHODS - MATCHES
-// ============================================================================
-
-static async Task<IResult> FindMatch(IMediator mediator, ClaimsPrincipal user, [FromBody] FindMatchRequest request)
-{
-    var userId = user.GetUserId();
-    if (string.IsNullOrEmpty(userId)) return Results.Unauthorized();
-
-    var command = new FindMatchCommand(request.SkillId, request.SkillName, request.IsOffering, request.PreferredTags, request.RemoteOnly, request.MaxDistanceKm)
-    {
-        UserId = userId
-    };
-
-    return await mediator.SendCommand(command);
-}
-
-static async Task<IResult> AcceptMatch(IMediator mediator, ClaimsPrincipal user, string matchId)
-{
-    var userId = user.GetUserId();
-    if (string.IsNullOrEmpty(userId)) return Results.Unauthorized();
-
-    var command = new AcceptMatchCommand(matchId)
-    {
-        UserId = userId
-    };
-
-    return await mediator.SendCommand(command);
-}
-
-static async Task<IResult> RejectMatch(IMediator mediator, ClaimsPrincipal user, string matchId, [FromBody] RejectMatchRequest request)
-{
-    var userId = user.GetUserId();
-    if (string.IsNullOrEmpty(userId)) return Results.Unauthorized();
-
-    var command = new RejectMatchCommand(matchId, request.Reason)
-    {
-        UserId = userId
-    };
-
-    return await mediator.SendCommand(command);
-}
-
-static async Task<IResult> GetMatchDetails(IMediator mediator, ClaimsPrincipal user, string matchId)
-{
-    var userId = user.GetUserId();
-    if (string.IsNullOrEmpty(userId)) return Results.Unauthorized();
-
-    var query = new GetMatchDetailsQuery(matchId);
-
-    return await mediator.SendQuery(query);
-}
-
-static async Task<IResult> GetUserMatches(
-    IMediator mediator,
-    ClaimsPrincipal user,
-    string? status = null,
-    bool includeCompleted = true,
-    int pageNumber = 1,
-    int pageSize = 20)
-{
-    var userId = user.GetUserId();
-    if (string.IsNullOrEmpty(userId)) return Results.Unauthorized();
-
-    var query = new GetUserMatchesQuery(userId, status, includeCompleted, pageNumber, pageSize);
-
-    return await mediator.SendQuery(query);
-}
-
-static async Task<IResult> CompleteMatch(IMediator mediator, ClaimsPrincipal user, string matchId, [FromBody] CompleteMatchRequest? request)
-{
-    var userId = user.GetUserId();
-    if (string.IsNullOrEmpty(userId)) return Results.Unauthorized();
-
-    var command = new CompleteMatchCommand(
-        matchId,
-        request?.SessionDurationMinutes,
-        request?.Feedback,
-        request?.Rating)
-    {
-        UserId = userId
-    };
-
-    return await mediator.SendCommand(command);
-}
-
-static async Task<IResult> DissolveMatch(IMediator mediator, ClaimsPrincipal user, string matchId, [FromBody] DissolveMatchRequest request)
-{
-    var userId = user.GetUserId();
-    if (string.IsNullOrEmpty(userId)) return Results.Unauthorized();
-
-    if (string.IsNullOrWhiteSpace(request?.Reason))
-    {
-        return Results.BadRequest("Reason is required for dissolving a match");
-    }
-
-    var command = new DissolveMatchCommand(matchId, request.Reason)
-    {
-        UserId = userId
-    };
-
-    return await mediator.SendCommand(command);
-}
-#endregion
-
-#region Analytics Endpoints
-RouteGroupBuilder analytics = app.MapGroup("/analytics");
-
-analytics.MapGet("/statistics", GetMatchStatistics)
-    .WithName("GetMatchStatistics")
-    .WithSummary("Get matching statistics")
-    .WithDescription("Retrieve overall matching statistics and insights")
-    .WithTags("Analytics")
-    .WithOpenApi()
-    .Produces<MatchStatisticsResponse>(StatusCodes.Status200OK);
-
-// ============================================================================
-// HANDLER METHODS - ANALYTICS
-// ============================================================================
-
-static async Task<IResult> GetMatchStatistics(IMediator mediator, ClaimsPrincipal user, [FromBody] GetMatchStatisticsRequest request)
-{
-    var userId = user.GetUserId();
-    if (string.IsNullOrEmpty(userId)) return Results.Unauthorized();
-
-    var query = new GetMatchStatisticsQuery(request.FromDate, request.ToDate);
-
-    return await mediator.SendQuery(query);
-}
-#endregion
-
-// ============================================================================
-// START APPLICATION
-// ============================================================================
-app.Logger.LogInformation("Starting {ServiceName}", serviceName);
-app.Logger.LogInformation("JWT Configuration: Issuer={Issuer}, Audience={Audience}, Expiry={Expiry}min",
-    issuer, audience, expireMinutes);
-
-app.Run();
-
-// Make the implicit Program class public for testing
+using System.Reflection;
+using System.Text;
+using System.Text.Json;
+using MassTransit;
+using Microsoft.AspNetCore.Authentication.JwtBearer;
+using Microsoft.EntityFrameworkCore;
+using Microsoft.Extensions.Diagnostics.HealthChecks;
+using Microsoft.IdentityModel.Tokens;
+using Microsoft.OpenApi.Models;
+using RabbitMQ.Client;
+using CQRS.Extensions;
+using MatchmakingService.Application.Commands;
+using MatchmakingService.Application.Queries;
+using Contracts.Matchmaking.Requests;
+using Contracts.Matchmaking.Responses;
+using MatchmakingService.Extensions;
+using System.Security.Claims;
+using MediatR;
+using MatchmakingService;
+using MatchmakingService.Consumer;
+using EventSourcing;
+using Microsoft.AspNetCore.Mvc;
+using Infrastructure.Extensions;
+using Infrastructure.Security;
+using CQRS.Models;
+
+// ============================================================================
+// PERFORMANCE OPTIMIZATION - Thread Pool Configuration
+// ============================================================================
+ThreadPool.SetMinThreads(200, 200);
+ThreadPool.SetMaxThreads(1000, 1000);
+AppContext.SetSwitch("System.Runtime.ServerGarbageCollection", true);
+
+Console.WriteLine($"[{DateTime.UtcNow:yyyy-MM-dd HH:mm:ss}] MatchmakingService starting...");
+Console.WriteLine($"[{DateTime.UtcNow:yyyy-MM-dd HH:mm:ss}] Thread Pool - Min Threads: 200, Max Threads: 1000");
+
+var builder = WebApplication.CreateBuilder(args);
+
+// ============================================================================
+// CONFIGURATION SETUP
+// ============================================================================
+var serviceName = "MatchmakingService";
+var rabbitHost = Environment.GetEnvironmentVariable("RABBITMQ_HOST")
+    ?? builder.Configuration["RabbitMQ:Host"]
+    ?? "rabbitmq";
+
+var secret = Environment.GetEnvironmentVariable("JWT_SECRET")
+    ?? builder.Configuration["JwtSettings:Secret"]
+    ?? throw new InvalidOperationException("JWT Secret not configured");
+
+var issuer = Environment.GetEnvironmentVariable("JWT_ISSUER")
+    ?? builder.Configuration["JwtSettings:Issuer"]
+    ?? throw new InvalidOperationException("JWT Issuer not configured");
+
+var audience = Environment.GetEnvironmentVariable("JWT_AUDIENCE")
+    ?? builder.Configuration["JwtSettings:Audience"]
+    ?? throw new InvalidOperationException("JWT Audience not configured");
+
+var expireString = Environment.GetEnvironmentVariable("JWT_EXPIRE")
+    ?? builder.Configuration["JwtSettings:ExpireMinutes"]
+    ?? "60";
+
+var expireMinutes = int.TryParse(expireString, out var tmp) ? tmp : 60;
+
+// ============================================================================
+// SHARED INFRASTRUCTURE & HTTP CLIENTS
+// ============================================================================
+builder.Services.AddSharedInfrastructure(builder.Configuration, builder.Environment, serviceName);
+
+builder.Services.AddHttpContextAccessor();
+
+var gatewayUrl = Environment.GetEnvironmentVariable("GATEWAY_URL") ?? "http://gateway:8080";
+
+builder.Services.AddHttpClient<MatchmakingService.Infrastructure.HttpClients.IUserServiceClient,
+    MatchmakingService.Infrastructure.HttpClients.UserServiceClient>(client =>
+{
+    client.BaseAddress = new Uri($"{gatewayUrl}/api/");
+    client.DefaultRequestHeaders.Add("Accept", "application/json");
+    client.Timeout = TimeSpan.FromSeconds(30);
+});
+
+builder.Services.AddHttpClient<MatchmakingService.Infrastructure.HttpClients.ISkillServiceClient,
+    MatchmakingService.Infrastructure.HttpClients.SkillServiceClient>(client =>
+{
+    client.BaseAddress = new Uri($"{gatewayUrl}/api/");
+    client.DefaultRequestHeaders.Add("Accept", "application/json");
+    client.Timeout = TimeSpan.FromSeconds(30);
+});
+
+// ============================================================================
+// DATABASE SETUP
+// ============================================================================
+var connectionString =
+    Environment.GetEnvironmentVariable("ConnectionStrings__DefaultConnection")
+    ?? builder.Configuration.GetConnectionString("DefaultConnection");
+
+if (string.IsNullOrWhiteSpace(connectionString))
+{
+    var pgUser = Environment.GetEnvironmentVariable("POSTGRES_USER") ?? "skillswap";
+    var pgPass = Environment.GetEnvironmentVariable("POSTGRES_PASSWORD")
+        ?? throw new InvalidOperationException("POSTGRES_PASSWORD environment variable is required");
+    connectionString =
+        $"Host=postgres_userservice;Database=userservice;Username={pgUser};Password={pgPass};Port=5432;Trust Server Certificate=true";
+}
+
+builder.Services.AddDbContext<MatchmakingDbContext>(opts =>
+    opts.UseNpgsql(connectionString, npg =>
+        npg.EnableRetryOnFailure(5, TimeSpan.FromSeconds(10), null))
+    .EnableDetailedErrors(builder.Environment.IsDevelopment())
+    .EnableSensitiveDataLogging(builder.Environment.IsDevelopment())
+);
+
+// Event Sourcing
+builder.Services.AddEventSourcing("MatchmakingEventStore");
+
+// ============================================================================
+// CQRS & CACHING
+// ============================================================================
+var redisConnectionString =
+    Environment.GetEnvironmentVariable("REDIS_CONNECTION_STRING")
+    ?? builder.Configuration.GetConnectionString("Redis")
+    ?? builder.Configuration["ConnectionStrings:Redis"]
+    ?? builder.Configuration["Redis:ConnectionString"]
+    ?? "redis:6379";
+
+builder.Services
+    .AddCaching(redisConnectionString)
+    .AddCQRS(Assembly.GetExecutingAssembly());
+
+// Add MatchmakingService-specific dependencies
+builder.Services.AddMatchmakingServiceDependencies();
+
+// ============================================================================
+// MESSAGE BUS (MassTransit + RabbitMQ)
+// ============================================================================
+var rabbitMqConnection =
+    Environment.GetEnvironmentVariable("RABBITMQ_CONNECTION")
+    ?? builder.Configuration.GetConnectionString("RabbitMQ")
+    ?? $"amqp://guest:guest@{rabbitHost}:5672";
+
+builder.Services.AddMassTransit(x =>
+{
+    x.AddConsumer<SkillCreatedConsumer>();
+
+    x.UsingRabbitMq((context, cfg) =>
+    {
+        cfg.Host(rabbitHost, "/", h =>
+        {
+            h.Username("guest");
+            h.Password("guest");
+        });
+
+        cfg.ReceiveEndpoint("matchmaking-skill-queue", e =>
+        {
+            e.ConfigureConsumer<SkillCreatedConsumer>(context);
+        });
+
+        cfg.ConfigureEndpoints(context);
+    });
+
+    x.ConfigureHealthCheckOptions(opt =>
+    {
+        opt.Name = "masstransit";
+        opt.Tags.Add("ready");
+        opt.MinimalFailureStatus = HealthStatus.Unhealthy;
+    });
+});
+
+// ============================================================================
+// AUTHN / AUTHZ
+// ============================================================================
+builder.Services.AddAuthentication(JwtBearerDefaults.AuthenticationScheme)
+    .AddJwtBearer(opts =>
+    {
+        opts.RequireHttpsMetadata = false;
+        opts.SaveToken = true;
+        opts.MapInboundClaims = false;
+
+        opts.TokenValidationParameters = new TokenValidationParameters
+        {
+            ValidateIssuer = true,
+            ValidateAudience = true,
+            ValidateIssuerSigningKey = true,
+            ValidateLifetime = true,
+            ValidIssuer = issuer,
+            ValidAudience = audience,
+            IssuerSigningKey = new SymmetricSecurityKey(Encoding.UTF8.GetBytes(secret)),
+            ClockSkew = TimeSpan.Zero
+        };
+
+        opts.Events = new JwtBearerEvents
+        {
+            OnAuthenticationFailed = context =>
+            {
+                if (context.Exception is SecurityTokenExpiredException)
+                    context.Response.Headers.Append("Token-Expired", "true");
+                return Task.CompletedTask;
+            },
+            OnChallenge = context =>
+            {
+                context.HandleResponse();
+                context.Response.StatusCode = 401;
+                context.Response.ContentType = "application/json";
+                var result = JsonSerializer.Serialize(new { error = "unauthorized", message = "You are not authorized to access this resource" });
+                return context.Response.WriteAsync(result);
+            }
+        };
+    });
+
+builder.Services.AddSkillSwapAuthorization();
+
+// ============================================================================
+// SWAGGER
+// ============================================================================
+builder.Services.AddEndpointsApiExplorer();
+builder.Services.AddSwaggerGen(c =>
+{
+    c.SwaggerDoc("v1", new OpenApiInfo
+    {
+        Title = "SkillSwap MatchmakingService API",
+        Version = "v1",
+        Description = "Intelligent skill matching service with CQRS architecture"
+    });
+
+    c.AddSecurityDefinition("Bearer", new OpenApiSecurityScheme
+    {
+        Description = "JWT Authorization header using the Bearer scheme. Example: \"Bearer {token}\"",
+        Name = "Authorization",
+        In = ParameterLocation.Header,
+        Type = SecuritySchemeType.ApiKey,
+        Scheme = "Bearer"
+    });
+
+    c.AddSecurityRequirement(new OpenApiSecurityRequirement
+    {
+        {
+            new OpenApiSecurityScheme
+            {
+                Reference = new OpenApiReference
+                {
+                    Type = ReferenceType.SecurityScheme,
+                    Id = "Bearer"
+                }
+            },
+            Array.Empty<string>()
+        }
+    });
+});
+
+// ============================================================================
+// HEALTH CHECKS (BEFORE app.Build())
+// ============================================================================
+var rabbitConn = new Lazy<Task<IConnection>>(() =>
+{
+    var factory = new ConnectionFactory { Uri = new Uri(rabbitMqConnection) };
+    return factory.CreateConnectionAsync();
+});
+
+builder.Services.AddHealthChecks()
+    .AddCheck("self", () => HealthCheckResult.Healthy(), tags: new[] { "live" })
+    .AddDbContextCheck<MatchmakingDbContext>(name: "postgresql", tags: new[] { "ready", "db" })
+    .AddRedis(redisConnectionString, name: "redis", tags: new[] { "ready", "cache" }, timeout: TimeSpan.FromSeconds(2))
+    .AddRabbitMQ(sp => rabbitConn.Value, name: "rabbitmq", tags: new[] { "ready", "messaging" }, timeout: TimeSpan.FromSeconds(2));
+
+// ============================================================================
+// BUILD APPLICATION
+// ============================================================================
+var app = builder.Build();
+
+// DB Migration + Seeding
+using (var scope = app.Services.CreateScope())
+{
+    var db = scope.ServiceProvider.GetRequiredService<MatchmakingDbContext>();
+    
+    try
+    {
+        // Just ensure the database exists without throwing errors
+        await db.Database.EnsureCreatedAsync();
+        app.Logger.LogInformation("Database initialized successfully");
+    }
+    catch (Exception ex)
+    {
+        app.Logger.LogWarning(ex, "Database initialization warning (likely already exists), continuing...");
+    }
+}
+
+// ============================================================================
+// MIDDLEWARE PIPELINE
+// ============================================================================
+app.UseSharedInfrastructure();
+
+if (app.Environment.IsDevelopment())
+{
+    app.UseSwagger();
+    app.UseSwaggerUI(c =>
+    {
+        c.SwaggerEndpoint("/swagger/v1/swagger.json", "MatchmakingService API v1");
+        c.RoutePrefix = string.Empty;
+    });
+}
+
+app.UseAuthentication();
+app.UseAuthorization();
+
+// ============================================================================
+// HEALTH ENDPOINTS
+// ============================================================================
+static Task WriteHealthResponse(HttpContext ctx, HealthReport report)
+{
+    ctx.Response.ContentType = "application/json";
+    var payload = new
+    {
+        status = report.Status.ToString(),
+        timestamp = DateTime.UtcNow,
+        durationMs = report.TotalDuration.TotalMilliseconds,
+        checks = report.Entries.Select(e => new
+        {
+            name = e.Key,
+            status = e.Value.Status.ToString(),
+            durationMs = e.Value.Duration.TotalMilliseconds,
+            tags = e.Value.Tags,
+            error = e.Value.Exception?.Message
+        })
+    };
+    return ctx.Response.WriteAsync(JsonSerializer.Serialize(payload, new JsonSerializerOptions { WriteIndented = true }));
+}
+
+app.MapHealthChecks("/health/live", new Microsoft.AspNetCore.Diagnostics.HealthChecks.HealthCheckOptions
+{
+    Predicate = r => r.Tags.Contains("live"),
+    ResponseWriter = WriteHealthResponse,
+    ResultStatusCodes =
+    {
+        [HealthStatus.Healthy] = StatusCodes.Status200OK,
+        [HealthStatus.Degraded] = StatusCodes.Status200OK,
+        [HealthStatus.Unhealthy] = StatusCodes.Status200OK
+    }
+});
+
+app.MapHealthChecks("/health/ready", new Microsoft.AspNetCore.Diagnostics.HealthChecks.HealthCheckOptions
+{
+    Predicate = r => r.Tags.Contains("ready"),
+    ResponseWriter = WriteHealthResponse,
+    ResultStatusCodes =
+    {
+        [HealthStatus.Healthy] = StatusCodes.Status200OK,
+        [HealthStatus.Degraded] = StatusCodes.Status503ServiceUnavailable,
+        [HealthStatus.Unhealthy] = StatusCodes.Status503ServiceUnavailable
+    }
+});
+
+app.MapHealthChecks("/health", new Microsoft.AspNetCore.Diagnostics.HealthChecks.HealthCheckOptions
+{
+    Predicate = _ => true,
+    ResponseWriter = WriteHealthResponse
+});
+
+// ============================================================================
+// ENDPOINT MAPPINGS
+// ============================================================================
+#region Match Requests Endpoints
+RouteGroupBuilder matchRequests = app.MapGroup("/matches/requests").RequireAuthorization();
+
+matchRequests.MapPost("/", CreateMatchRequest)
+    .WithName("CreateMatchRequest")
+    .WithSummary("Create a direct match request to another user")
+    .WithDescription("Send a match request to another user for a specific skill")
+    .WithTags("Match Requests")
+    .WithOpenApi()
+    .Produces<CreateMatchRequestResponse>(StatusCodes.Status201Created)
+    .ProducesProblem(StatusCodes.Status401Unauthorized)
+    .ProducesProblem(StatusCodes.Status400BadRequest);
+
+matchRequests.MapGet("/incoming", GetIncomingMatchRequests)
+    .WithName("GetIncomingMatchRequests")
+    .WithSummary("Get incoming match requests")
+    .WithDescription("Retrieve all incoming match requests for the current user")
+    .WithTags("Match Requests")
+    .WithOpenApi()
+    .Produces<PagedResponse<MatchRequestDisplayResponse>>(StatusCodes.Status200OK);
+
+matchRequests.MapGet("/outgoing", GetOutgoingMatchRequests)
+    .WithName("GetOutgoingMatchRequests")
+    .WithSummary("Get outgoing match requests")
+    .WithDescription("Retrieve all outgoing match requests from the current user")
+    .WithTags("Match Requests")
+    .WithOpenApi()
+    .Produces<PagedResponse<MatchRequestDisplayResponse>>(StatusCodes.Status200OK);
+
+matchRequests.MapPost("/{requestId}/accept", AcceptMatchRequest)
+    .WithName("AcceptMatchRequest")
+    .WithSummary("Accept a direct match request")
+    .WithDescription("Accept an incoming match request and create a match")
+    .WithTags("Match Requests")
+    .WithOpenApi()
+    .Produces<ApiResponse<AcceptMatchRequestResponse>>(StatusCodes.Status200OK)
+    .ProducesProblem(StatusCodes.Status404NotFound);
+
+matchRequests.MapPost("/{requestId}/reject", RejectMatchRequest)
+    .WithName("RejectMatchRequest")
+    .WithSummary("Reject a direct match request")
+    .WithDescription("Reject an incoming match request with optional reason")
+    .WithTags("Match Requests")
+    .WithOpenApi()
+    .Produces<ApiResponse<RejectMatchRequestResponse>>(StatusCodes.Status200OK)
+    .ProducesProblem(StatusCodes.Status404NotFound);
+
+matchRequests.MapGet("/thread/{threadId}", GetMatchRequestThread)
+    .WithName("GetMatchRequestThread")
+    .WithSummary("Get match request thread")
+    .WithDescription("Get all requests in a thread between two users for a skill")
+    .WithTags("Match Requests")
+    .WithOpenApi()
+    .Produces<ApiResponse<MatchRequestThreadResponse>>(StatusCodes.Status200OK)
+    .ProducesProblem(StatusCodes.Status404NotFound);
+
+matchRequests.MapPost("/{requestId}/counter", CreateCounterOffer)
+    .WithName("CreateCounterOffer")
+    .WithSummary("Create a counter offer for a match request")
+    .WithDescription("Respond to a match request with a counter offer")
+    .WithTags("Match Requests")
+    .WithOpenApi()
+    .Produces<ApiResponse<CreateMatchRequestResponse>>(StatusCodes.Status201Created)
+    .ProducesProblem(StatusCodes.Status404NotFound);
+
+// ============================================================================
+// HANDLER METHODS - MATCH REQUESTS
+// ============================================================================
+
+static async Task<IResult> CreateMatchRequest(IMediator mediator, ClaimsPrincipal user, [FromBody] CreateMatchRequest request)
+{
+    var userId = user.GetUserId();
+    if (string.IsNullOrEmpty(userId)) return Results.Unauthorized();
+
+    var command = new CreateMatchRequestCommand(
+        request.SkillId,
+        request.TargetUserId,
+        request.Message,
+        request.IsSkillExchange,
+        request.ExchangeSkillId,
+        request.IsMonetary,
+        request.OfferedAmount,
+        request.Currency,
+        request.SessionDurationMinutes,
+        request.TotalSessions,
+        request.PreferredDays,
+        request.PreferredTimes)
+    {
+        UserId = userId
+    };
+
+    return await mediator.SendCommand(command);
+}
+
+static async Task<IResult> GetIncomingMatchRequests(IMediator mediator, ClaimsPrincipal user, [AsParameters] GetIncomingMatchRequestsRequest request)
+{
+    var userId = user.GetUserId();
+    if (string.IsNullOrEmpty(userId)) return Results.Unauthorized();
+
+    var query = new GetIncomingMatchRequestsQuery(userId, request.PageNumber, request.PageSize);
+
+    return await mediator.SendQuery(query);
+}
+
+static async Task<IResult> GetOutgoingMatchRequests(IMediator mediator, ClaimsPrincipal user, [AsParameters] GetOutgoingMatchRequestsRequest request)
+{
+    var userId = user.GetUserId();
+    if (string.IsNullOrEmpty(userId)) return Results.Unauthorized();
+
+    var query = new GetOutgoingMatchRequestsQuery(userId, request.PageNumber, request.PageSize);
+
+    return await mediator.SendQuery(query);
+}
+
+static async Task<IResult> AcceptMatchRequest(IMediator mediator, ClaimsPrincipal user, [FromRoute] string requestId, [FromBody] AcceptMatchProposalRequest? request)
+{
+    var userId = user.GetUserId();
+    if (string.IsNullOrEmpty(userId)) return Results.Unauthorized();
+
+    var command = new AcceptMatchRequestCommand(requestId, request?.ResponseMessage)
+    {
+        UserId = userId
+    };
+
+    return await mediator.SendCommand(command);
+}
+
+static async Task<IResult> RejectMatchRequest(IMediator mediator, ClaimsPrincipal user, [FromRoute] string requestId, [FromBody] RejectMatchRequestRequest? request)
+{
+    var userId = user.GetUserId();
+    if (string.IsNullOrEmpty(userId)) return Results.Unauthorized();
+
+    var command = new RejectMatchRequestCommand(requestId, request?.ResponseMessage)
+    {
+        UserId = userId
+    };
+
+    return await mediator.SendCommand(command);
+}
+
+static async Task<IResult> GetMatchRequestThread(IMediator mediator, ClaimsPrincipal user, [FromRoute] string threadId)
+{
+    var userId = user.GetUserId();
+    if (string.IsNullOrEmpty(userId)) return Results.Unauthorized();
+
+    var query = new GetMatchRequestThreadQuery(threadId);
+
+    return await mediator.SendQuery(query);
+}
+
+static async Task<IResult> CreateCounterOffer(
+    IMediator mediator, 
+    ClaimsPrincipal user, 
+    [FromRoute] string requestId, 
+    [FromBody] CreateCounterOfferRequest request)
+{
+    var userId = user.GetUserId();
+    if (string.IsNullOrEmpty(userId)) return Results.Unauthorized();
+
+    var command = new CreateCounterOfferCommand(
+        requestId,
+        request.Message,
+        request.IsSkillExchange,
+        request.ExchangeSkillId,
+        request.ExchangeSkillName,
+        request.IsMonetaryOffer,
+        request.OfferedAmount,
+        "EUR",  // Default currency
+        request.PreferredDays,
+        request.PreferredTimes,
+        request.SessionDurationMinutes ?? 60,
+        request.TotalSessions ?? 1)
+    {
+        UserId = userId,
+        OriginalRequestId = requestId
+    };
+
+    return await mediator.SendCommand(command);
+}
+
+#endregion
+
+#region Matching Endpoints
+RouteGroupBuilder matches = app.MapGroup("/matches").RequireAuthorization();
+
+matches.MapPost("/find", FindMatch)
+    .WithName("FindMatch")
+    .WithSummary("Find skill matches")
+    .WithDescription("Search for automated skill matches based on compatibility")
+    .WithTags("Matching")
+    .WithOpenApi()
+    .Produces<FindMatchResponse>(StatusCodes.Status200OK);
+
+matches.MapPost("/{matchId}/accept", AcceptMatch)
+    .WithName("AcceptMatch")
+    .WithSummary("Accept a match")
+    .WithDescription("Accept an existing match proposal")
+    .WithTags("Matching")
+    .WithOpenApi()
+    .Produces<AcceptMatchResponse>(StatusCodes.Status200OK)
+    .ProducesProblem(StatusCodes.Status404NotFound);
+
+matches.MapPost("/{matchId}/reject", RejectMatch)
+    .WithName("RejectMatch")
+    .WithSummary("Reject a match")
+    .WithDescription("Reject an existing match proposal with optional reason")
+    .WithTags("Matching")
+    .WithOpenApi()
+    .Produces<RejectMatchResponse>(StatusCodes.Status200OK)
+    .ProducesProblem(StatusCodes.Status404NotFound);
+
+matches.MapGet("/{matchId}", GetMatchDetails)
+    .WithName("GetMatchDetails")
+    .WithSummary("Get match details")
+    .WithDescription("Retrieve detailed information about a specific match")
+    .WithTags("Matching")
+    .WithOpenApi()
+    .Produces<MatchDetailsResponse>(StatusCodes.Status200OK)
+    .ProducesProblem(StatusCodes.Status404NotFound);
+
+matches.MapGet("/my", GetUserMatches)
+    .WithName("GetMyMatches")
+    .WithSummary("Get my matches")
+    .WithDescription("Retrieve all matches for the current user")
+    .WithTags("Matching")
+    .WithOpenApi()
+    .Produces<PagedResponse<UserMatchResponse>>(StatusCodes.Status200OK);
+
+matches.MapPost("/{matchId}/complete", CompleteMatch)
+    .WithName("CompleteMatch")
+    .WithSummary("Complete a match")
+    .WithDescription("Mark a match as completed with optional rating and feedback")
+    .WithTags("Matching")
+    .WithOpenApi()
+    .Produces<CompleteMatchResponse>(StatusCodes.Status200OK)
+    .ProducesProblem(StatusCodes.Status404NotFound);
+
+matches.MapPost("/{matchId}/dissolve", DissolveMatch)
+    .WithName("DissolveMatch")
+    .WithSummary("Dissolve a match")
+    .WithDescription("Dissolve an active match with a reason")
+    .WithTags("Matching")
+    .WithOpenApi()
+    .Produces<DissolveMatchResponse>(StatusCodes.Status200OK)
+    .ProducesProblem(StatusCodes.Status404NotFound);
+
+// ============================================================================
+// HANDLER METHODS - MATCHES
+// ============================================================================
+
+static async Task<IResult> FindMatch(IMediator mediator, ClaimsPrincipal user, [FromBody] FindMatchRequest request)
+{
+    var userId = user.GetUserId();
+    if (string.IsNullOrEmpty(userId)) return Results.Unauthorized();
+
+    var command = new FindMatchCommand(request.SkillId, request.SkillName, request.IsOffering, request.PreferredTags, request.RemoteOnly, request.MaxDistanceKm)
+    {
+        UserId = userId
+    };
+
+    return await mediator.SendCommand(command);
+}
+
+static async Task<IResult> AcceptMatch(IMediator mediator, ClaimsPrincipal user, string matchId)
+{
+    var userId = user.GetUserId();
+    if (string.IsNullOrEmpty(userId)) return Results.Unauthorized();
+
+    var command = new AcceptMatchCommand(matchId)
+    {
+        UserId = userId
+    };
+
+    return await mediator.SendCommand(command);
+}
+
+static async Task<IResult> RejectMatch(IMediator mediator, ClaimsPrincipal user, string matchId, [FromBody] RejectMatchRequest request)
+{
+    var userId = user.GetUserId();
+    if (string.IsNullOrEmpty(userId)) return Results.Unauthorized();
+
+    var command = new RejectMatchCommand(matchId, request.Reason)
+    {
+        UserId = userId
+    };
+
+    return await mediator.SendCommand(command);
+}
+
+static async Task<IResult> GetMatchDetails(IMediator mediator, ClaimsPrincipal user, string matchId)
+{
+    var userId = user.GetUserId();
+    if (string.IsNullOrEmpty(userId)) return Results.Unauthorized();
+
+    var query = new GetMatchDetailsQuery(matchId);
+
+    return await mediator.SendQuery(query);
+}
+
+static async Task<IResult> GetUserMatches(
+    IMediator mediator,
+    ClaimsPrincipal user,
+    string? status = null,
+    bool includeCompleted = true,
+    int pageNumber = 1,
+    int pageSize = 20)
+{
+    var userId = user.GetUserId();
+    if (string.IsNullOrEmpty(userId)) return Results.Unauthorized();
+
+    var query = new GetUserMatchesQuery(userId, status, includeCompleted, pageNumber, pageSize);
+
+    return await mediator.SendQuery(query);
+}
+
+static async Task<IResult> CompleteMatch(IMediator mediator, ClaimsPrincipal user, string matchId, [FromBody] CompleteMatchRequest? request)
+{
+    var userId = user.GetUserId();
+    if (string.IsNullOrEmpty(userId)) return Results.Unauthorized();
+
+    var command = new CompleteMatchCommand(
+        matchId,
+        request?.SessionDurationMinutes,
+        request?.Feedback,
+        request?.Rating)
+    {
+        UserId = userId
+    };
+
+    return await mediator.SendCommand(command);
+}
+
+static async Task<IResult> DissolveMatch(IMediator mediator, ClaimsPrincipal user, string matchId, [FromBody] DissolveMatchRequest request)
+{
+    var userId = user.GetUserId();
+    if (string.IsNullOrEmpty(userId)) return Results.Unauthorized();
+
+    if (string.IsNullOrWhiteSpace(request?.Reason))
+    {
+        return Results.BadRequest("Reason is required for dissolving a match");
+    }
+
+    var command = new DissolveMatchCommand(matchId, request.Reason)
+    {
+        UserId = userId
+    };
+
+    return await mediator.SendCommand(command);
+}
+#endregion
+
+#region Analytics Endpoints
+RouteGroupBuilder analytics = app.MapGroup("/analytics");
+
+analytics.MapGet("/statistics", GetMatchStatistics)
+    .WithName("GetMatchStatistics")
+    .WithSummary("Get matching statistics")
+    .WithDescription("Retrieve overall matching statistics and insights")
+    .WithTags("Analytics")
+    .WithOpenApi()
+    .Produces<MatchStatisticsResponse>(StatusCodes.Status200OK);
+
+// ============================================================================
+// HANDLER METHODS - ANALYTICS
+// ============================================================================
+
+static async Task<IResult> GetMatchStatistics(IMediator mediator, ClaimsPrincipal user, [FromBody] GetMatchStatisticsRequest request)
+{
+    var userId = user.GetUserId();
+    if (string.IsNullOrEmpty(userId)) return Results.Unauthorized();
+
+    var query = new GetMatchStatisticsQuery(request.FromDate, request.ToDate);
+
+    return await mediator.SendQuery(query);
+}
+#endregion
+
+// ============================================================================
+// START APPLICATION
+// ============================================================================
+app.Logger.LogInformation("Starting {ServiceName}", serviceName);
+app.Logger.LogInformation("JWT Configuration: Issuer={Issuer}, Audience={Audience}, Expiry={Expiry}min",
+    issuer, audience, expireMinutes);
+
+app.Run();
+
+// Make the implicit Program class public for testing
 public partial class Program { }