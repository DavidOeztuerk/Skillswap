using System.Reflection;
using System.Text;
using MassTransit;
using Microsoft.AspNetCore.Authentication.JwtBearer;
using Microsoft.EntityFrameworkCore;
using Microsoft.IdentityModel.Tokens;
using Infrastructure.Authorization;
using Infrastructure.Extensions;
using EventSourcing;
using Infrastructure.Security;
using Infrastructure.Middleware;
using CQRS.Extensions;
using SkillService.Application.Commands;
using SkillService.Application.Queries;
using Contracts.Skill.Requests;
using Contracts.Skill.Responses;
using SkillService.Extensions;
using System.Security.Claims;
using Infrastructure.Models;
using MediatR;
using SkillService;
using Microsoft.AspNetCore.Diagnostics.HealthChecks;
using Microsoft.AspNetCore.Mvc;
using CQRS.Models;
using RabbitMQ.Client;
using Microsoft.Extensions.Diagnostics.HealthChecks;
using System.IdentityModel.Tokens.Jwt;
using System.Text.Json;
using Microsoft.OpenApi.Models;
using SkillService.Infrastructure.Data;

// ============================================================================
// PERFORMANCE OPTIMIZATION - Thread Pool Configuration
// ============================================================================
ThreadPool.SetMinThreads(200, 200);  // Start with 200 worker and I/O threads
ThreadPool.SetMaxThreads(1000, 1000); // Maximum 1000 threads

// Optional: Configure Garbage Collection for better performance
AppContext.SetSwitch("System.Runtime.ServerGarbageCollection", true);

Console.WriteLine($"[{DateTime.UtcNow:yyyy-MM-dd HH:mm:ss}] SkillService starting...");
Console.WriteLine($"[{DateTime.UtcNow:yyyy-MM-dd HH:mm:ss}] Thread Pool - Min Threads: 200, Max Threads: 1000");

var builder = WebApplication.CreateBuilder(args);

var serviceName = "SkillService";
<<<<<<< HEAD
var rabbitHost = Environment.GetEnvironmentVariable("RABBITMQ_HOST") ?? "localhost";
=======
var rabbitHost = Environment.GetEnvironmentVariable("RABBITMQ_HOST") 
    ?? builder.Configuration["RabbitMQ:Host"] 
    ?? "localhost";
>>>>>>> 29b8c5ec

var secret = Environment.GetEnvironmentVariable("JWT_SECRET")
    ?? builder.Configuration["JwtSettings:Secret"]
    ?? throw new InvalidOperationException("JWT Secret not configured");

var issuer = Environment.GetEnvironmentVariable("JWT_ISSUER")
    ?? builder.Configuration["JwtSettings:Issuer"]
    ?? throw new InvalidOperationException("JWT Issuer not configured");

var audience = Environment.GetEnvironmentVariable("JWT_AUDIENCE")
    ?? builder.Configuration["JwtSettings:Audience"]
    ?? throw new InvalidOperationException("JWT Audience not configured");

var expireString = Environment.GetEnvironmentVariable("JWT_EXPIRE")
    ?? builder.Configuration["JwtSettings:ExpireMinutes"]
    ?? "60";

var expireMinutes = int.TryParse(expireString, out var tmp) ? tmp : 60;

builder.Services.AddSharedInfrastructure(builder.Configuration, builder.Environment, serviceName);

var connectionString =
    Environment.GetEnvironmentVariable("ConnectionStrings__DefaultConnection")
    ?? builder.Configuration.GetConnectionString("DefaultConnection");

// 2) Service-spezifischer Fallback (nur wenn wirklich nichts gesetzt ist)
if (string.IsNullOrWhiteSpace(connectionString))
{
    var pgUser = Environment.GetEnvironmentVariable("POSTGRES_USER") ?? "skillswap";
<<<<<<< HEAD
    var pgPass = Environment.GetEnvironmentVariable("POSTGRES_PASSWORD") ?? throw new InvalidOperationException("POSTGRES_PASSWORD environment variable is required");
=======
    var pgPass = Environment.GetEnvironmentVariable("POSTGRES_PASSWORD")
        ?? throw new InvalidOperationException("POSTGRES_PASSWORD environment variable is required");
>>>>>>> 29b8c5ec
    connectionString =
        $"Host=postgres_userservice;Database=userservice;Username={pgUser};Password={pgPass};Port=5432;Trust Server Certificate=true";
}

builder.Services.AddDbContext<SkillDbContext>(opts =>
    opts.UseNpgsql(connectionString, npg =>
        npg.EnableRetryOnFailure(5, TimeSpan.FromSeconds(10), null)) 
    .EnableDetailedErrors(builder.Environment.IsDevelopment())
    .EnableSensitiveDataLogging(builder.Environment.IsDevelopment())
);

builder.Services.AddEventSourcing("SkillServiceEventStore");


var redisConnectionString =
    Environment.GetEnvironmentVariable("REDIS_CONNECTION_STRING")
    ?? builder.Configuration.GetConnectionString("Redis")
    ?? builder.Configuration["ConnectionStrings:Redis"]
<<<<<<< HEAD
    ?? builder.Configuration["Redis:ConnectionString"] ?? throw new InvalidOperationException("Redis connection string not configured");
=======
    ?? builder.Configuration["Redis:ConnectionString"]
    ?? "redis:6379";
>>>>>>> 29b8c5ec

builder.Services
    .AddCaching(redisConnectionString)
    .AddCQRS(Assembly.GetExecutingAssembly());

// ============================================================================
// HEALTH CHECKS SETUP
// ============================================================================
var rabbitMqConnection =
    Environment.GetEnvironmentVariable("RABBITMQ_CONNECTION")
    ?? builder.Configuration.GetConnectionString("RabbitMQ")
    ?? $"amqp://guest:guest@{rabbitHost}:5672";

builder.Services.AddMassTransit(x =>
{
    x.AddConsumers(Assembly.GetExecutingAssembly());

    x.UsingRabbitMq((context, cfg) =>
    {
        cfg.Host(rabbitHost, "/", h =>
        {
            h.Username("guest");
            h.Password("guest");
        });
        cfg.ConfigureEndpoints(context);
    });

    x.ConfigureHealthCheckOptions(opt =>
    {
        opt.Name = "masstransit";
        opt.Tags.Add("ready");
        opt.MinimalFailureStatus = HealthStatus.Unhealthy;
    });
});

builder.Services.Configure<JwtSettings>(options =>
{
    options.Secret = secret;
    options.Issuer = issuer;
    options.Audience = audience;
    options.ExpireMinutes = expireMinutes;
});

builder.Services.AddAuthentication(JwtBearerDefaults.AuthenticationScheme)
    .AddJwtBearer(opts =>
    {
        opts.RequireHttpsMetadata = false;
        opts.SaveToken = true;
        opts.MapInboundClaims = false;

        opts.TokenValidationParameters = new TokenValidationParameters
        {
            ValidateIssuer = true,
            ValidateAudience = true,
            ValidateIssuerSigningKey = true,
            ValidateLifetime = true,
            ValidIssuer = issuer,
            ValidAudience = audience,
            IssuerSigningKey = new SymmetricSecurityKey(Encoding.UTF8.GetBytes(secret)),
            ClockSkew = TimeSpan.Zero,
            NameClaimType = JwtRegisteredClaimNames.Sub,
            RoleClaimType = ClaimTypes.Role
        };

        opts.Events = new JwtBearerEvents
        {
            OnAuthenticationFailed = context =>
            {
                if (context.Exception is SecurityTokenExpiredException)
                    context.Response.Headers.Append("Token-Expired", "true");
                return Task.CompletedTask;
            },
            OnChallenge = context =>
            {
                context.HandleResponse();
                context.Response.StatusCode = 401;
                context.Response.ContentType = "application/json";
                var result = JsonSerializer.Serialize(new { error = "unauthorized", message = "You are not authorized to access this resource" });
                return context.Response.WriteAsync(result);
            }
        };
    });

builder.Services.AddSkillServiceDependencies();
builder.Services.AddSkillSwapAuthorization();
builder.Services.AddPermissionAuthorization();
builder.Services.AddAuthorization(options => options.AddPermissionPolicies());

builder.Services.Configure<RateLimitingOptions>(builder.Configuration.GetSection("RateLimiting"));

builder.Services.AddEndpointsApiExplorer();
builder.Services.AddSwaggerGen(c =>
{
    c.SwaggerDoc("v1", new OpenApiInfo
    {
        Title = "SkillSwap SkillService API",
        Version = "v1",
        Description = "Comprehensive skill management service with CQRS architecture"
    });

    // Add JWT authentication to Swagger
    c.AddSecurityDefinition("Bearer", new OpenApiSecurityScheme
    {
        Description = "JWT Authorization header using the Bearer scheme. Example: \"Bearer {token}\"",
        Name = "Authorization",
        In = ParameterLocation.Header,
        Type = SecuritySchemeType.ApiKey,
        Scheme = "Bearer"
    });

    c.AddSecurityRequirement(new OpenApiSecurityRequirement
    {
        {
            new OpenApiSecurityScheme
            {
                Reference = new OpenApiReference
                {
                    Type = ReferenceType.SecurityScheme,
                    Id = "Bearer"
                }
            },
            Array.Empty<string>()
        }
    });
});


var rabbitConn = new Lazy<Task<IConnection>>(() =>
{
    var factory = new ConnectionFactory { Uri = new Uri(rabbitMqConnection) };
    return factory.CreateConnectionAsync();
});

builder.Services.AddHealthChecks()
    .AddCheck("self", () => HealthCheckResult.Healthy(), tags: new[] { "live" })
    .AddDbContextCheck<SkillDbContext>(name: "postgresql", tags: new[] { "ready", "db" })
    .AddRedis(redisConnectionString, name: "redis", tags: new[] { "ready", "cache" }, timeout: TimeSpan.FromSeconds(2))
    .AddRabbitMQ(sp => rabbitConn.Value, name: "rabbitmq", tags: new[] { "ready", "messaging" }, timeout: TimeSpan.FromSeconds(2));

var app = builder.Build();

// nach app.Build(), vor app.Run():
using (var scope = app.Services.CreateScope())
{
    var db = scope.ServiceProvider.GetRequiredService<SkillDbContext>();
<<<<<<< HEAD
    
    try
    {
        var pendingMigrations = await db.Database.GetPendingMigrationsAsync();
        if (pendingMigrations.Any())
        {
            app.Logger.LogInformation("Applying {Count} pending migrations...", pendingMigrations.Count());
            await db.Database.MigrateAsync();
            app.Logger.LogInformation("Database migration completed successfully");
        }
        else
        {
            app.Logger.LogInformation("Database is up to date, no migrations needed");
        }
        
        // Execute seeding
        await SkillService.Infrastructure.Data.SkillSeedData.SeedAsync(db);
        
        // Optional: Seed sample skills for development/testing
        if (app.Environment.IsDevelopment())
=======
    var strategy = db.Database.CreateExecutionStrategy();

    await strategy.ExecuteAsync(async () =>
    {
        await db.Database.MigrateAsync();
    });

    await strategy.ExecuteAsync(async () =>
    {
        using var tx = await db.Database.BeginTransactionAsync();

        try
        {
            await SkillSeedData.SeedAsync(db);
        }
        catch
>>>>>>> 29b8c5ec
        {
            await tx.RollbackAsync();
            throw;
        }
<<<<<<< HEAD
        
        app.Logger.LogInformation("Skill data seeding completed successfully");
    }
    catch (Npgsql.PostgresException ex) when (ex.SqlState == "42P07") // Table already exists
    {
        app.Logger.LogWarning("Database tables already exist, skipping migration");
    }
    catch (Exception ex)
    {
        app.Logger.LogError(ex, "Error during database setup, attempting to continue...");
    }
=======
    });

    app.Logger.LogInformation("Database migration and skill data seeding completed successfully");
>>>>>>> 29b8c5ec
}

app.UseSharedInfrastructure();
app.UseMiddleware<RateLimitingMiddleware>();

if (app.Environment.IsDevelopment())
{
    app.UseSwagger();
    app.UseSwaggerUI(c =>
    {
        c.SwaggerEndpoint("/swagger/v1/swagger.json", "SkillService API v1");
        c.RoutePrefix = string.Empty;
    });
}

app.UseAuthentication();
app.UseAuthorization();
app.UsePermissionMiddleware();

#region Skills Endpoints
RouteGroupBuilder skills = app.MapGroup("/skills");

skills.MapGet("/", SearchSkills)
    .WithName("SearchSkills")
    .WithSummary("Search skills")
    .WithDescription("Search and filter skills with pagination")
    .WithTags("Skills")
    .WithOpenApi()
    .Produces<PagedResponse<SkillSearchResultResponse>>(StatusCodes.Status200OK);

skills.MapGet("/{id}", GetSkillById)
    .WithName("GetSkillDetails")
    .WithSummary("Get skill details")
    .WithDescription("Get detailed information about a specific skill")
    .WithTags("SkillDetail")
    .WithOpenApi()
    .Produces<ApiResponse<SkillDetailsResponse>>(StatusCodes.Status200OK)
    .ProducesProblem(StatusCodes.Status404NotFound)
    .ProducesProblem(StatusCodes.Status400BadRequest);

skills.MapGet("/my-skills", GetUserSkills)
    .WithName("GetUserSkills")
    .WithSummary("Get user skills")
    .WithDescription("Retrieve all skills for a specific user with pagination")
    .WithTags("UserSkills")
    .WithOpenApi()
    .Produces<PagedResponse<UserSkillResponse>>(StatusCodes.Status200OK)
    .ProducesProblem(StatusCodes.Status404NotFound)
    .RequireAuthorization();

skills.MapPost("/", CreateNewSkill)
    .WithName("CreateSkill")
    .WithSummary("Create a new skill")
    .WithDescription("Create a new skill with the specified details")
    .WithTags("Skills")
    .WithOpenApi()
    .Produces<ApiResponse<CreateSkillResponse>>(StatusCodes.Status201Created)
    .ProducesProblem(StatusCodes.Status401Unauthorized)
    .ProducesProblem(StatusCodes.Status400BadRequest)
    .RequireAuthorization();

skills.MapPut("/{id}", UpdateSkill)
    .WithName("UpdateSkill")
    .WithSummary("Update an existing skill")
    .WithDescription("Update the details of an existing skill by ID")
    .WithTags("Skill")
    .WithOpenApi()
    .Produces<ApiResponse<UpdateSkillResponse>>(StatusCodes.Status200OK)
    .ProducesProblem(StatusCodes.Status404NotFound)
    .ProducesProblem(StatusCodes.Status400BadRequest)
    .RequireAuthorization();

skills.MapDelete("/{id}", DeleteSkill)
    .WithName("DeleteSkill")
    .WithSummary("Delete a skill")
    .WithDescription("Delete a specific skill by ID")
    .WithTags("Skill")
    .WithOpenApi()
    .Produces<ApiResponse<DeleteSkillResponse>>(StatusCodes.Status200OK)
    .ProducesProblem(StatusCodes.Status404NotFound)
    .RequireAuthorization();

skills.MapPost("/{id}/rate", RateSkill)
    .WithName("RateSkill")
    .WithSummary("Rate a skill")
    .WithDescription("Rate a specific skill by ID")
    .WithTags("Skill")
    .WithOpenApi()
    .Produces<ApiResponse<RateSkillResponse>>(StatusCodes.Status200OK)
    .ProducesProblem(StatusCodes.Status404NotFound)
    .RequireAuthorization();

skills.MapPost("/{id}/endorse", EndorseSkill)
    .WithName("EndorseSkill")
    .WithSummary("Endorse a skill")
    .WithDescription("Endorse a specific skill by ID")
    .WithTags("Skill")
    .WithOpenApi()
    .Produces<ApiResponse<EndorseSkillResponse>>(StatusCodes.Status200OK)
    .ProducesProblem(StatusCodes.Status404NotFound)
    .RequireAuthorization();

static async Task<IResult> SearchSkills(
    IMediator mediator,
    ClaimsPrincipal user,
    [AsParameters] SearchSkillsRequest request)
{
    var userId = user.GetUserId();
    if (string.IsNullOrEmpty(userId)) return Results.Unauthorized();

    var command = new SearchSkillsQuery(
        userId,
        request.SearchTerm,
        request.CategoryId,
        request.ProficiencyLevelId,
        request.Tags?.ToList(),
        request.IsOffered,
        request.MinRating,
        request.SortBy,
        request.SortDescending,
        request.PageNumber,
        request.PageSize);

    return await mediator.SendQuery(command);
}

static async Task<IResult> GetSkillById(
    IMediator mediator,
    ClaimsPrincipal user,
    [FromRoute] string id)
{
    var userId = user.GetUserId();
    if (string.IsNullOrEmpty(userId)) return Results.Unauthorized();

    var query = new GetSkillDetailsQuery(id);

    return await mediator.SendQuery(query);
}

static async Task<IResult> GetUserSkills(IMediator mediator, ClaimsPrincipal user, [AsParameters] GetUserSkillsRequest request)
{
    var userId = user.GetUserId();
    if (string.IsNullOrEmpty(userId)) return Results.Unauthorized();

    var query = new GetUserSkillsQuery(userId, request.IsOffered, request.CategoryId, request.ProficiencyLevelId, request.IncludeInactive, request.PageNumber, request.PageSize);

    return await mediator.SendQuery(query);
}

static async Task<IResult> CreateNewSkill(IMediator mediator, ClaimsPrincipal user, [FromBody] CreateSkillRequest request)
{
    var userId = user.GetUserId();
    if (string.IsNullOrEmpty(userId)) return Results.Unauthorized();

    var command = new CreateSkillCommand(
        request.Name,
        request.Description,
        request.CategoryId,
        request.ProficiencyLevelId,
        request.Tags,
        request.IsOffered,
        request.AvailableHours,
        request.PreferredSessionDuration)
    {
        UserId = userId
    };

    return await mediator.SendCommand(command);
}

static async Task<IResult> UpdateSkill(IMediator mediator, ClaimsPrincipal user, [FromRoute] string id, [FromBody] UpdateSkillRequest request)
{
    var userId = user.GetUserId();
    if (string.IsNullOrEmpty(userId)) return Results.Unauthorized();

    var command = new UpdateSkillCommand(
        id,
        request.Name,
        request.Description,
        request.CategoryId,
        request.ProficiencyLevelId,
        request.Tags,
        request.IsOffered,
        request.AvailableHours,
        request.PreferredSessionDuration)
    {
        UserId = userId
    };

    return await mediator.SendCommand(command);
}

static async Task<IResult> DeleteSkill(IMediator mediator, ClaimsPrincipal user, [FromRoute] string id, [FromBody] DeleteSkillRequest request)
{
    var userId = user.GetUserId();
    if (string.IsNullOrEmpty(userId)) return Results.Unauthorized();

    var command = new DeleteSkillCommand(id, request.Reason)
    {
        UserId = userId
    };

    return await mediator.SendCommand(command);
}

static async Task<IResult> RateSkill(IMediator mediator, ClaimsPrincipal user, [FromRoute] string id, [FromBody] RateSkillRequest request)
{
    var userId = user.GetUserId();
    if (string.IsNullOrEmpty(userId)) return Results.Unauthorized();

    var command = new RateSkillCommand(id, request.Rating, request.Comment, request.Tags)
    {
        UserId = userId
    };

    return await mediator.SendCommand(command);
}

static async Task<IResult> EndorseSkill(IMediator mediator, ClaimsPrincipal user, [FromRoute] string id, [FromBody] EndorseSkillRequest request)
{
    var userId = user.GetUserId();
    if (string.IsNullOrEmpty(userId)) return Results.Unauthorized();

    var command = new EndorseSkillCommand(id, request.EndorsedUserId, request.Comment)
    {
        UserId = userId
    };

    return await mediator.SendCommand(command);
}

#endregion

#region Categories Endpoints
RouteGroupBuilder categories = skills.MapGroup("/categories");

categories.MapGet("/", GetCategories)
    .WithName("GetSkillCategories")
    .WithSummary("Get skill categories")
    .WithDescription("Retrieve all skill categories with pagination")
    .WithTags("SkillCategories")
    .WithOpenApi()
    .Produces<ApiResponse<GetSkillCategoriesResponse>>(StatusCodes.Status200OK);

categories.MapPost("/", CreateNewCategory)
    .WithName("CreateSkillCategory")
    .WithSummary("Create a new skill category")
    .WithDescription("Create a new skill category with the specified details")
    .WithTags("SkillCategories")
    .WithOpenApi()
    .Produces<ApiResponse<CreateSkillCategoryResponse>>(StatusCodes.Status201Created)
    .ProducesProblem(StatusCodes.Status401Unauthorized)
    .ProducesProblem(StatusCodes.Status400BadRequest)
    .RequireAuthorization(Policies.RequireAdminRole);

categories.MapPut("/{id}", UpdateCategory)
    .WithName("UpdateSkillCategory")
    .WithSummary("Update an existing skill category")
    .WithDescription("Update an existing skill category with the specified details")
    .WithTags("SkillCategories")
    .WithOpenApi()
    .Produces<ApiResponse<UpdateSkillCategoryResponse>>(StatusCodes.Status200OK)
    .ProducesProblem(StatusCodes.Status401Unauthorized)
    .ProducesProblem(StatusCodes.Status404NotFound)
    .RequireAuthorization(Policies.RequireAdminRole);

static async Task<IResult> GetCategories(
    IMediator mediator)
{
    var query = new GetSkillCategoriesQuery();

    return await mediator.SendQuery(query);
}

static async Task<IResult> CreateNewCategory(IMediator mediator, ClaimsPrincipal user, [FromBody] CreateSkillCategoryRequest request)
{
    var userId = user.GetUserId();
    if (string.IsNullOrEmpty(userId)) return Results.Unauthorized();

    var command = new CreateSkillCategoryCommand(request.Name, request.Description, request.IconName, request.Color, request.SortOrder, request.IsActive)
    {
        UserId = userId
    };

    return await mediator.SendCommand(command);
}

static async Task<IResult> UpdateCategory(IMediator mediator, ClaimsPrincipal user, [FromRoute] string id, [FromBody] UpdateSkillCategoryRequest request)
{
    var userId = user.GetUserId();
    if (string.IsNullOrEmpty(userId)) return Results.Unauthorized();

    var command = new UpdateSkillCategoryCommand(id, request.Name, request.Description, request.IconName, request.Color, request.SortOrder, request.IsActive)
    {
        UserId = userId
    };

    return await mediator.SendCommand(command);
}
#endregion

#region Proficiency Levels
RouteGroupBuilder levels = skills.MapGroup("/proficiency-levels");

levels.MapGet("/", GetProficiencyLevels)
    .WithName("GetProficiencyLevels")
    .WithSummary("Get proficiency levels")
    .WithDescription("Retrieve all proficiency levels with pagination")
    .WithTags("ProficiencyLevels")
    .WithOpenApi()
    .Produces<ApiResponse<GetProficiencyLevelsResponse>>(StatusCodes.Status200OK);

levels.MapPost("/", CreateNewProficiencyLevel)
    .WithName("CreateProficiencyLevel")
    .WithSummary("Create a new proficiency level")
    .WithDescription("Create a new proficiency level with the specified details")
    .WithTags("ProficiencyLevels")
    .WithOpenApi()
    .Produces<ApiResponse<CreateProficiencyLevelResponse>>(StatusCodes.Status201Created)
    .ProducesProblem(StatusCodes.Status401Unauthorized)
    .ProducesProblem(StatusCodes.Status400BadRequest)
    .RequireAuthorization(Policies.RequireAdminRole);

static async Task<IResult> GetProficiencyLevels(
    IMediator mediator,
    [FromQuery] bool includeInactive = false,
    [FromQuery] bool includeSkillCounts = false)
{
    var query = new GetProficiencyLevelsQuery(includeInactive, includeSkillCounts);

    return await mediator.SendQuery(query);
}

static async Task<IResult> CreateNewProficiencyLevel(IMediator mediator, ClaimsPrincipal user, [FromBody] CreateProficiencyLevelRequest request)
{
    var userId = user.GetUserId();
    if (string.IsNullOrEmpty(userId)) return Results.Unauthorized();

    var command = new CreateProficiencyLevelCommand(request.Level, request.Description, request.Rank, request.Color, request.IsActive)
    {
        UserId = userId
    };

    return await mediator.SendCommand(command);
}
#endregion

#region Analytics
RouteGroupBuilder analytics = skills.MapGroup("/analytics");

analytics.MapGet("/statistics", GetSkillStatistics)
    .WithName("GetSkillStatistics")
    .WithSummary("Get skill statistics")
    .WithDescription("Retrieve overall skill statistics including counts, ratings, and endorsements")
    .WithTags("Analytics")
    .WithOpenApi()
    .Produces<GetSkillStatisticsResponse>(StatusCodes.Status200OK);

analytics.MapGet("/popular-tags", GetPopularTags)
    .WithName("GetPopularTags")
    .WithSummary("Get popular tags")
    .WithDescription("Retrieve a list of popular tags based on user interactions")
    .WithTags("Analytics")
    .WithOpenApi()
    .Produces<GetPopularTagsResponse>(StatusCodes.Status200OK);

RouteGroupBuilder rec = skills.MapGroup("/recommendations")
    .RequireAuthorization();

rec.MapGet("/", GetSkillRecommendations)
    .WithName("GetSkillRecommendations")
    .WithSummary("Get skill recommendations")
    .WithDescription("Retrieve personalized skill recommendations for the user")
    .WithTags("Recommendations")
    .WithOpenApi()
    .Produces<GetSkillRecommendationsResponse>(StatusCodes.Status200OK);

// Removed duplicate health check mappings - they are already defined below

static async Task<IResult> GetSkillStatistics(IMediator mediator, ClaimsPrincipal user, [AsParameters] GetSkillStatisticsRequest request)
{
    var userId = user.GetUserId();
    if (string.IsNullOrEmpty(userId)) return Results.Unauthorized();

    var query = new GetSkillStatisticsQuery(request.FromDate, request.ToDate, request.CategoryId, request.UserId);

    return await mediator.SendQuery(query);
}

static async Task<IResult> GetPopularTags(IMediator mediator, ClaimsPrincipal user, [AsParameters] GetPopularTagsRequest request)
{
    var userId = user.GetUserId();
    if (string.IsNullOrEmpty(userId)) return Results.Unauthorized();

    var query = new GetPopularTagsQuery(request.CategoryId, request.MaxTags, request.MinUsageCount);

    return await mediator.SendQuery(query);
}

static async Task<IResult> GetSkillRecommendations(IMediator mediator, ClaimsPrincipal user, [AsParameters] GetSkillRecommendationsRequest request)
{
    var userId = user.GetUserId();
    if (string.IsNullOrEmpty(userId)) return Results.Unauthorized();

    var query = new GetSkillRecommendationsQuery(request.UserId, request.MaxRecommendations);

    return await mediator.SendQuery(query);
}

#endregion

// ============================================================================
// HEALTH CHECK ENDPOINTS
// ============================================================================

static Task WriteHealthResponse(HttpContext ctx, HealthReport report)
{
    ctx.Response.ContentType = "application/json";
    var payload = new
    {
        status = report.Status.ToString(),
        timestamp = DateTime.UtcNow,
        durationMs = report.TotalDuration.TotalMilliseconds,
        checks = report.Entries.Select(e => new
        {
            name = e.Key,
            status = e.Value.Status.ToString(),
            durationMs = e.Value.Duration.TotalMilliseconds,
            tags = e.Value.Tags,
            error = e.Value.Exception?.Message
        })
    };
    return ctx.Response.WriteAsync(JsonSerializer.Serialize(payload, new JsonSerializerOptions { WriteIndented = true }));
}

app.MapHealthChecks("/health/live", new HealthCheckOptions
{
    Predicate = r => r.Tags.Contains("live"),
    ResponseWriter = WriteHealthResponse,
    ResultStatusCodes =
    {
        [HealthStatus.Healthy] = StatusCodes.Status200OK,
        [HealthStatus.Degraded] = StatusCodes.Status200OK,
        [HealthStatus.Unhealthy] = StatusCodes.Status200OK
    }
});

app.MapHealthChecks("/health/ready", new HealthCheckOptions
{
    Predicate = r => r.Tags.Contains("ready"),
    ResponseWriter = WriteHealthResponse,
    ResultStatusCodes =
    {
        [HealthStatus.Healthy] = StatusCodes.Status200OK,
        [HealthStatus.Degraded] = StatusCodes.Status503ServiceUnavailable,
        [HealthStatus.Unhealthy] = StatusCodes.Status503ServiceUnavailable
    }
});

app.MapHealthChecks("/health", new
HealthCheckOptions
{
    Predicate = _ => true,
    ResponseWriter = WriteHealthResponse
});

app.Logger.LogInformation("Starting {ServiceName} with comprehensive skill management capabilities", serviceName);
app.Run();

public partial class Program { }<|MERGE_RESOLUTION|>--- conflicted
+++ resolved
@@ -1,787 +1,737 @@
-using System.Reflection;
-using System.Text;
-using MassTransit;
-using Microsoft.AspNetCore.Authentication.JwtBearer;
-using Microsoft.EntityFrameworkCore;
-using Microsoft.IdentityModel.Tokens;
-using Infrastructure.Authorization;
-using Infrastructure.Extensions;
-using EventSourcing;
-using Infrastructure.Security;
-using Infrastructure.Middleware;
-using CQRS.Extensions;
-using SkillService.Application.Commands;
-using SkillService.Application.Queries;
-using Contracts.Skill.Requests;
-using Contracts.Skill.Responses;
-using SkillService.Extensions;
-using System.Security.Claims;
-using Infrastructure.Models;
-using MediatR;
-using SkillService;
-using Microsoft.AspNetCore.Diagnostics.HealthChecks;
-using Microsoft.AspNetCore.Mvc;
-using CQRS.Models;
-using RabbitMQ.Client;
-using Microsoft.Extensions.Diagnostics.HealthChecks;
-using System.IdentityModel.Tokens.Jwt;
-using System.Text.Json;
-using Microsoft.OpenApi.Models;
-using SkillService.Infrastructure.Data;
-
-// ============================================================================
-// PERFORMANCE OPTIMIZATION - Thread Pool Configuration
-// ============================================================================
-ThreadPool.SetMinThreads(200, 200);  // Start with 200 worker and I/O threads
-ThreadPool.SetMaxThreads(1000, 1000); // Maximum 1000 threads
-
-// Optional: Configure Garbage Collection for better performance
-AppContext.SetSwitch("System.Runtime.ServerGarbageCollection", true);
-
-Console.WriteLine($"[{DateTime.UtcNow:yyyy-MM-dd HH:mm:ss}] SkillService starting...");
-Console.WriteLine($"[{DateTime.UtcNow:yyyy-MM-dd HH:mm:ss}] Thread Pool - Min Threads: 200, Max Threads: 1000");
-
-var builder = WebApplication.CreateBuilder(args);
-
-var serviceName = "SkillService";
-<<<<<<< HEAD
-var rabbitHost = Environment.GetEnvironmentVariable("RABBITMQ_HOST") ?? "localhost";
-=======
-var rabbitHost = Environment.GetEnvironmentVariable("RABBITMQ_HOST") 
-    ?? builder.Configuration["RabbitMQ:Host"] 
-    ?? "localhost";
->>>>>>> 29b8c5ec
-
-var secret = Environment.GetEnvironmentVariable("JWT_SECRET")
-    ?? builder.Configuration["JwtSettings:Secret"]
-    ?? throw new InvalidOperationException("JWT Secret not configured");
-
-var issuer = Environment.GetEnvironmentVariable("JWT_ISSUER")
-    ?? builder.Configuration["JwtSettings:Issuer"]
-    ?? throw new InvalidOperationException("JWT Issuer not configured");
-
-var audience = Environment.GetEnvironmentVariable("JWT_AUDIENCE")
-    ?? builder.Configuration["JwtSettings:Audience"]
-    ?? throw new InvalidOperationException("JWT Audience not configured");
-
-var expireString = Environment.GetEnvironmentVariable("JWT_EXPIRE")
-    ?? builder.Configuration["JwtSettings:ExpireMinutes"]
-    ?? "60";
-
-var expireMinutes = int.TryParse(expireString, out var tmp) ? tmp : 60;
-
-builder.Services.AddSharedInfrastructure(builder.Configuration, builder.Environment, serviceName);
-
-var connectionString =
-    Environment.GetEnvironmentVariable("ConnectionStrings__DefaultConnection")
-    ?? builder.Configuration.GetConnectionString("DefaultConnection");
-
-// 2) Service-spezifischer Fallback (nur wenn wirklich nichts gesetzt ist)
-if (string.IsNullOrWhiteSpace(connectionString))
-{
-    var pgUser = Environment.GetEnvironmentVariable("POSTGRES_USER") ?? "skillswap";
-<<<<<<< HEAD
-    var pgPass = Environment.GetEnvironmentVariable("POSTGRES_PASSWORD") ?? throw new InvalidOperationException("POSTGRES_PASSWORD environment variable is required");
-=======
-    var pgPass = Environment.GetEnvironmentVariable("POSTGRES_PASSWORD")
-        ?? throw new InvalidOperationException("POSTGRES_PASSWORD environment variable is required");
->>>>>>> 29b8c5ec
-    connectionString =
-        $"Host=postgres_userservice;Database=userservice;Username={pgUser};Password={pgPass};Port=5432;Trust Server Certificate=true";
-}
-
-builder.Services.AddDbContext<SkillDbContext>(opts =>
-    opts.UseNpgsql(connectionString, npg =>
-        npg.EnableRetryOnFailure(5, TimeSpan.FromSeconds(10), null)) 
-    .EnableDetailedErrors(builder.Environment.IsDevelopment())
-    .EnableSensitiveDataLogging(builder.Environment.IsDevelopment())
-);
-
-builder.Services.AddEventSourcing("SkillServiceEventStore");
-
-
-var redisConnectionString =
-    Environment.GetEnvironmentVariable("REDIS_CONNECTION_STRING")
-    ?? builder.Configuration.GetConnectionString("Redis")
-    ?? builder.Configuration["ConnectionStrings:Redis"]
-<<<<<<< HEAD
-    ?? builder.Configuration["Redis:ConnectionString"] ?? throw new InvalidOperationException("Redis connection string not configured");
-=======
-    ?? builder.Configuration["Redis:ConnectionString"]
-    ?? "redis:6379";
->>>>>>> 29b8c5ec
-
-builder.Services
-    .AddCaching(redisConnectionString)
-    .AddCQRS(Assembly.GetExecutingAssembly());
-
-// ============================================================================
-// HEALTH CHECKS SETUP
-// ============================================================================
-var rabbitMqConnection =
-    Environment.GetEnvironmentVariable("RABBITMQ_CONNECTION")
-    ?? builder.Configuration.GetConnectionString("RabbitMQ")
-    ?? $"amqp://guest:guest@{rabbitHost}:5672";
-
-builder.Services.AddMassTransit(x =>
-{
-    x.AddConsumers(Assembly.GetExecutingAssembly());
-
-    x.UsingRabbitMq((context, cfg) =>
-    {
-        cfg.Host(rabbitHost, "/", h =>
-        {
-            h.Username("guest");
-            h.Password("guest");
-        });
-        cfg.ConfigureEndpoints(context);
-    });
-
-    x.ConfigureHealthCheckOptions(opt =>
-    {
-        opt.Name = "masstransit";
-        opt.Tags.Add("ready");
-        opt.MinimalFailureStatus = HealthStatus.Unhealthy;
-    });
-});
-
-builder.Services.Configure<JwtSettings>(options =>
-{
-    options.Secret = secret;
-    options.Issuer = issuer;
-    options.Audience = audience;
-    options.ExpireMinutes = expireMinutes;
-});
-
-builder.Services.AddAuthentication(JwtBearerDefaults.AuthenticationScheme)
-    .AddJwtBearer(opts =>
-    {
-        opts.RequireHttpsMetadata = false;
-        opts.SaveToken = true;
-        opts.MapInboundClaims = false;
-
-        opts.TokenValidationParameters = new TokenValidationParameters
-        {
-            ValidateIssuer = true,
-            ValidateAudience = true,
-            ValidateIssuerSigningKey = true,
-            ValidateLifetime = true,
-            ValidIssuer = issuer,
-            ValidAudience = audience,
-            IssuerSigningKey = new SymmetricSecurityKey(Encoding.UTF8.GetBytes(secret)),
-            ClockSkew = TimeSpan.Zero,
-            NameClaimType = JwtRegisteredClaimNames.Sub,
-            RoleClaimType = ClaimTypes.Role
-        };
-
-        opts.Events = new JwtBearerEvents
-        {
-            OnAuthenticationFailed = context =>
-            {
-                if (context.Exception is SecurityTokenExpiredException)
-                    context.Response.Headers.Append("Token-Expired", "true");
-                return Task.CompletedTask;
-            },
-            OnChallenge = context =>
-            {
-                context.HandleResponse();
-                context.Response.StatusCode = 401;
-                context.Response.ContentType = "application/json";
-                var result = JsonSerializer.Serialize(new { error = "unauthorized", message = "You are not authorized to access this resource" });
-                return context.Response.WriteAsync(result);
-            }
-        };
-    });
-
-builder.Services.AddSkillServiceDependencies();
-builder.Services.AddSkillSwapAuthorization();
-builder.Services.AddPermissionAuthorization();
-builder.Services.AddAuthorization(options => options.AddPermissionPolicies());
-
-builder.Services.Configure<RateLimitingOptions>(builder.Configuration.GetSection("RateLimiting"));
-
-builder.Services.AddEndpointsApiExplorer();
-builder.Services.AddSwaggerGen(c =>
-{
-    c.SwaggerDoc("v1", new OpenApiInfo
-    {
-        Title = "SkillSwap SkillService API",
-        Version = "v1",
-        Description = "Comprehensive skill management service with CQRS architecture"
-    });
-
-    // Add JWT authentication to Swagger
-    c.AddSecurityDefinition("Bearer", new OpenApiSecurityScheme
-    {
-        Description = "JWT Authorization header using the Bearer scheme. Example: \"Bearer {token}\"",
-        Name = "Authorization",
-        In = ParameterLocation.Header,
-        Type = SecuritySchemeType.ApiKey,
-        Scheme = "Bearer"
-    });
-
-    c.AddSecurityRequirement(new OpenApiSecurityRequirement
-    {
-        {
-            new OpenApiSecurityScheme
-            {
-                Reference = new OpenApiReference
-                {
-                    Type = ReferenceType.SecurityScheme,
-                    Id = "Bearer"
-                }
-            },
-            Array.Empty<string>()
-        }
-    });
-});
-
-
-var rabbitConn = new Lazy<Task<IConnection>>(() =>
-{
-    var factory = new ConnectionFactory { Uri = new Uri(rabbitMqConnection) };
-    return factory.CreateConnectionAsync();
-});
-
-builder.Services.AddHealthChecks()
-    .AddCheck("self", () => HealthCheckResult.Healthy(), tags: new[] { "live" })
-    .AddDbContextCheck<SkillDbContext>(name: "postgresql", tags: new[] { "ready", "db" })
-    .AddRedis(redisConnectionString, name: "redis", tags: new[] { "ready", "cache" }, timeout: TimeSpan.FromSeconds(2))
-    .AddRabbitMQ(sp => rabbitConn.Value, name: "rabbitmq", tags: new[] { "ready", "messaging" }, timeout: TimeSpan.FromSeconds(2));
-
-var app = builder.Build();
-
-// nach app.Build(), vor app.Run():
-using (var scope = app.Services.CreateScope())
-{
-    var db = scope.ServiceProvider.GetRequiredService<SkillDbContext>();
-<<<<<<< HEAD
-    
-    try
-    {
-        var pendingMigrations = await db.Database.GetPendingMigrationsAsync();
-        if (pendingMigrations.Any())
-        {
-            app.Logger.LogInformation("Applying {Count} pending migrations...", pendingMigrations.Count());
-            await db.Database.MigrateAsync();
-            app.Logger.LogInformation("Database migration completed successfully");
-        }
-        else
-        {
-            app.Logger.LogInformation("Database is up to date, no migrations needed");
-        }
-        
-        // Execute seeding
-        await SkillService.Infrastructure.Data.SkillSeedData.SeedAsync(db);
-        
-        // Optional: Seed sample skills for development/testing
-        if (app.Environment.IsDevelopment())
-=======
-    var strategy = db.Database.CreateExecutionStrategy();
-
-    await strategy.ExecuteAsync(async () =>
-    {
-        await db.Database.MigrateAsync();
-    });
-
-    await strategy.ExecuteAsync(async () =>
-    {
-        using var tx = await db.Database.BeginTransactionAsync();
-
-        try
-        {
-            await SkillSeedData.SeedAsync(db);
-        }
-        catch
->>>>>>> 29b8c5ec
-        {
-            await tx.RollbackAsync();
-            throw;
-        }
-<<<<<<< HEAD
-        
-        app.Logger.LogInformation("Skill data seeding completed successfully");
-    }
-    catch (Npgsql.PostgresException ex) when (ex.SqlState == "42P07") // Table already exists
-    {
-        app.Logger.LogWarning("Database tables already exist, skipping migration");
-    }
-    catch (Exception ex)
-    {
-        app.Logger.LogError(ex, "Error during database setup, attempting to continue...");
-    }
-=======
-    });
-
-    app.Logger.LogInformation("Database migration and skill data seeding completed successfully");
->>>>>>> 29b8c5ec
-}
-
-app.UseSharedInfrastructure();
-app.UseMiddleware<RateLimitingMiddleware>();
-
-if (app.Environment.IsDevelopment())
-{
-    app.UseSwagger();
-    app.UseSwaggerUI(c =>
-    {
-        c.SwaggerEndpoint("/swagger/v1/swagger.json", "SkillService API v1");
-        c.RoutePrefix = string.Empty;
-    });
-}
-
-app.UseAuthentication();
-app.UseAuthorization();
-app.UsePermissionMiddleware();
-
-#region Skills Endpoints
-RouteGroupBuilder skills = app.MapGroup("/skills");
-
-skills.MapGet("/", SearchSkills)
-    .WithName("SearchSkills")
-    .WithSummary("Search skills")
-    .WithDescription("Search and filter skills with pagination")
-    .WithTags("Skills")
-    .WithOpenApi()
-    .Produces<PagedResponse<SkillSearchResultResponse>>(StatusCodes.Status200OK);
-
-skills.MapGet("/{id}", GetSkillById)
-    .WithName("GetSkillDetails")
-    .WithSummary("Get skill details")
-    .WithDescription("Get detailed information about a specific skill")
-    .WithTags("SkillDetail")
-    .WithOpenApi()
-    .Produces<ApiResponse<SkillDetailsResponse>>(StatusCodes.Status200OK)
-    .ProducesProblem(StatusCodes.Status404NotFound)
-    .ProducesProblem(StatusCodes.Status400BadRequest);
-
-skills.MapGet("/my-skills", GetUserSkills)
-    .WithName("GetUserSkills")
-    .WithSummary("Get user skills")
-    .WithDescription("Retrieve all skills for a specific user with pagination")
-    .WithTags("UserSkills")
-    .WithOpenApi()
-    .Produces<PagedResponse<UserSkillResponse>>(StatusCodes.Status200OK)
-    .ProducesProblem(StatusCodes.Status404NotFound)
-    .RequireAuthorization();
-
-skills.MapPost("/", CreateNewSkill)
-    .WithName("CreateSkill")
-    .WithSummary("Create a new skill")
-    .WithDescription("Create a new skill with the specified details")
-    .WithTags("Skills")
-    .WithOpenApi()
-    .Produces<ApiResponse<CreateSkillResponse>>(StatusCodes.Status201Created)
-    .ProducesProblem(StatusCodes.Status401Unauthorized)
-    .ProducesProblem(StatusCodes.Status400BadRequest)
-    .RequireAuthorization();
-
-skills.MapPut("/{id}", UpdateSkill)
-    .WithName("UpdateSkill")
-    .WithSummary("Update an existing skill")
-    .WithDescription("Update the details of an existing skill by ID")
-    .WithTags("Skill")
-    .WithOpenApi()
-    .Produces<ApiResponse<UpdateSkillResponse>>(StatusCodes.Status200OK)
-    .ProducesProblem(StatusCodes.Status404NotFound)
-    .ProducesProblem(StatusCodes.Status400BadRequest)
-    .RequireAuthorization();
-
-skills.MapDelete("/{id}", DeleteSkill)
-    .WithName("DeleteSkill")
-    .WithSummary("Delete a skill")
-    .WithDescription("Delete a specific skill by ID")
-    .WithTags("Skill")
-    .WithOpenApi()
-    .Produces<ApiResponse<DeleteSkillResponse>>(StatusCodes.Status200OK)
-    .ProducesProblem(StatusCodes.Status404NotFound)
-    .RequireAuthorization();
-
-skills.MapPost("/{id}/rate", RateSkill)
-    .WithName("RateSkill")
-    .WithSummary("Rate a skill")
-    .WithDescription("Rate a specific skill by ID")
-    .WithTags("Skill")
-    .WithOpenApi()
-    .Produces<ApiResponse<RateSkillResponse>>(StatusCodes.Status200OK)
-    .ProducesProblem(StatusCodes.Status404NotFound)
-    .RequireAuthorization();
-
-skills.MapPost("/{id}/endorse", EndorseSkill)
-    .WithName("EndorseSkill")
-    .WithSummary("Endorse a skill")
-    .WithDescription("Endorse a specific skill by ID")
-    .WithTags("Skill")
-    .WithOpenApi()
-    .Produces<ApiResponse<EndorseSkillResponse>>(StatusCodes.Status200OK)
-    .ProducesProblem(StatusCodes.Status404NotFound)
-    .RequireAuthorization();
-
-static async Task<IResult> SearchSkills(
-    IMediator mediator,
-    ClaimsPrincipal user,
-    [AsParameters] SearchSkillsRequest request)
-{
-    var userId = user.GetUserId();
-    if (string.IsNullOrEmpty(userId)) return Results.Unauthorized();
-
-    var command = new SearchSkillsQuery(
-        userId,
-        request.SearchTerm,
-        request.CategoryId,
-        request.ProficiencyLevelId,
-        request.Tags?.ToList(),
-        request.IsOffered,
-        request.MinRating,
-        request.SortBy,
-        request.SortDescending,
-        request.PageNumber,
-        request.PageSize);
-
-    return await mediator.SendQuery(command);
-}
-
-static async Task<IResult> GetSkillById(
-    IMediator mediator,
-    ClaimsPrincipal user,
-    [FromRoute] string id)
-{
-    var userId = user.GetUserId();
-    if (string.IsNullOrEmpty(userId)) return Results.Unauthorized();
-
-    var query = new GetSkillDetailsQuery(id);
-
-    return await mediator.SendQuery(query);
-}
-
-static async Task<IResult> GetUserSkills(IMediator mediator, ClaimsPrincipal user, [AsParameters] GetUserSkillsRequest request)
-{
-    var userId = user.GetUserId();
-    if (string.IsNullOrEmpty(userId)) return Results.Unauthorized();
-
-    var query = new GetUserSkillsQuery(userId, request.IsOffered, request.CategoryId, request.ProficiencyLevelId, request.IncludeInactive, request.PageNumber, request.PageSize);
-
-    return await mediator.SendQuery(query);
-}
-
-static async Task<IResult> CreateNewSkill(IMediator mediator, ClaimsPrincipal user, [FromBody] CreateSkillRequest request)
-{
-    var userId = user.GetUserId();
-    if (string.IsNullOrEmpty(userId)) return Results.Unauthorized();
-
-    var command = new CreateSkillCommand(
-        request.Name,
-        request.Description,
-        request.CategoryId,
-        request.ProficiencyLevelId,
-        request.Tags,
-        request.IsOffered,
-        request.AvailableHours,
-        request.PreferredSessionDuration)
-    {
-        UserId = userId
-    };
-
-    return await mediator.SendCommand(command);
-}
-
-static async Task<IResult> UpdateSkill(IMediator mediator, ClaimsPrincipal user, [FromRoute] string id, [FromBody] UpdateSkillRequest request)
-{
-    var userId = user.GetUserId();
-    if (string.IsNullOrEmpty(userId)) return Results.Unauthorized();
-
-    var command = new UpdateSkillCommand(
-        id,
-        request.Name,
-        request.Description,
-        request.CategoryId,
-        request.ProficiencyLevelId,
-        request.Tags,
-        request.IsOffered,
-        request.AvailableHours,
-        request.PreferredSessionDuration)
-    {
-        UserId = userId
-    };
-
-    return await mediator.SendCommand(command);
-}
-
-static async Task<IResult> DeleteSkill(IMediator mediator, ClaimsPrincipal user, [FromRoute] string id, [FromBody] DeleteSkillRequest request)
-{
-    var userId = user.GetUserId();
-    if (string.IsNullOrEmpty(userId)) return Results.Unauthorized();
-
-    var command = new DeleteSkillCommand(id, request.Reason)
-    {
-        UserId = userId
-    };
-
-    return await mediator.SendCommand(command);
-}
-
-static async Task<IResult> RateSkill(IMediator mediator, ClaimsPrincipal user, [FromRoute] string id, [FromBody] RateSkillRequest request)
-{
-    var userId = user.GetUserId();
-    if (string.IsNullOrEmpty(userId)) return Results.Unauthorized();
-
-    var command = new RateSkillCommand(id, request.Rating, request.Comment, request.Tags)
-    {
-        UserId = userId
-    };
-
-    return await mediator.SendCommand(command);
-}
-
-static async Task<IResult> EndorseSkill(IMediator mediator, ClaimsPrincipal user, [FromRoute] string id, [FromBody] EndorseSkillRequest request)
-{
-    var userId = user.GetUserId();
-    if (string.IsNullOrEmpty(userId)) return Results.Unauthorized();
-
-    var command = new EndorseSkillCommand(id, request.EndorsedUserId, request.Comment)
-    {
-        UserId = userId
-    };
-
-    return await mediator.SendCommand(command);
-}
-
-#endregion
-
-#region Categories Endpoints
-RouteGroupBuilder categories = skills.MapGroup("/categories");
-
-categories.MapGet("/", GetCategories)
-    .WithName("GetSkillCategories")
-    .WithSummary("Get skill categories")
-    .WithDescription("Retrieve all skill categories with pagination")
-    .WithTags("SkillCategories")
-    .WithOpenApi()
-    .Produces<ApiResponse<GetSkillCategoriesResponse>>(StatusCodes.Status200OK);
-
-categories.MapPost("/", CreateNewCategory)
-    .WithName("CreateSkillCategory")
-    .WithSummary("Create a new skill category")
-    .WithDescription("Create a new skill category with the specified details")
-    .WithTags("SkillCategories")
-    .WithOpenApi()
-    .Produces<ApiResponse<CreateSkillCategoryResponse>>(StatusCodes.Status201Created)
-    .ProducesProblem(StatusCodes.Status401Unauthorized)
-    .ProducesProblem(StatusCodes.Status400BadRequest)
-    .RequireAuthorization(Policies.RequireAdminRole);
-
-categories.MapPut("/{id}", UpdateCategory)
-    .WithName("UpdateSkillCategory")
-    .WithSummary("Update an existing skill category")
-    .WithDescription("Update an existing skill category with the specified details")
-    .WithTags("SkillCategories")
-    .WithOpenApi()
-    .Produces<ApiResponse<UpdateSkillCategoryResponse>>(StatusCodes.Status200OK)
-    .ProducesProblem(StatusCodes.Status401Unauthorized)
-    .ProducesProblem(StatusCodes.Status404NotFound)
-    .RequireAuthorization(Policies.RequireAdminRole);
-
-static async Task<IResult> GetCategories(
-    IMediator mediator)
-{
-    var query = new GetSkillCategoriesQuery();
-
-    return await mediator.SendQuery(query);
-}
-
-static async Task<IResult> CreateNewCategory(IMediator mediator, ClaimsPrincipal user, [FromBody] CreateSkillCategoryRequest request)
-{
-    var userId = user.GetUserId();
-    if (string.IsNullOrEmpty(userId)) return Results.Unauthorized();
-
-    var command = new CreateSkillCategoryCommand(request.Name, request.Description, request.IconName, request.Color, request.SortOrder, request.IsActive)
-    {
-        UserId = userId
-    };
-
-    return await mediator.SendCommand(command);
-}
-
-static async Task<IResult> UpdateCategory(IMediator mediator, ClaimsPrincipal user, [FromRoute] string id, [FromBody] UpdateSkillCategoryRequest request)
-{
-    var userId = user.GetUserId();
-    if (string.IsNullOrEmpty(userId)) return Results.Unauthorized();
-
-    var command = new UpdateSkillCategoryCommand(id, request.Name, request.Description, request.IconName, request.Color, request.SortOrder, request.IsActive)
-    {
-        UserId = userId
-    };
-
-    return await mediator.SendCommand(command);
-}
-#endregion
-
-#region Proficiency Levels
-RouteGroupBuilder levels = skills.MapGroup("/proficiency-levels");
-
-levels.MapGet("/", GetProficiencyLevels)
-    .WithName("GetProficiencyLevels")
-    .WithSummary("Get proficiency levels")
-    .WithDescription("Retrieve all proficiency levels with pagination")
-    .WithTags("ProficiencyLevels")
-    .WithOpenApi()
-    .Produces<ApiResponse<GetProficiencyLevelsResponse>>(StatusCodes.Status200OK);
-
-levels.MapPost("/", CreateNewProficiencyLevel)
-    .WithName("CreateProficiencyLevel")
-    .WithSummary("Create a new proficiency level")
-    .WithDescription("Create a new proficiency level with the specified details")
-    .WithTags("ProficiencyLevels")
-    .WithOpenApi()
-    .Produces<ApiResponse<CreateProficiencyLevelResponse>>(StatusCodes.Status201Created)
-    .ProducesProblem(StatusCodes.Status401Unauthorized)
-    .ProducesProblem(StatusCodes.Status400BadRequest)
-    .RequireAuthorization(Policies.RequireAdminRole);
-
-static async Task<IResult> GetProficiencyLevels(
-    IMediator mediator,
-    [FromQuery] bool includeInactive = false,
-    [FromQuery] bool includeSkillCounts = false)
-{
-    var query = new GetProficiencyLevelsQuery(includeInactive, includeSkillCounts);
-
-    return await mediator.SendQuery(query);
-}
-
-static async Task<IResult> CreateNewProficiencyLevel(IMediator mediator, ClaimsPrincipal user, [FromBody] CreateProficiencyLevelRequest request)
-{
-    var userId = user.GetUserId();
-    if (string.IsNullOrEmpty(userId)) return Results.Unauthorized();
-
-    var command = new CreateProficiencyLevelCommand(request.Level, request.Description, request.Rank, request.Color, request.IsActive)
-    {
-        UserId = userId
-    };
-
-    return await mediator.SendCommand(command);
-}
-#endregion
-
-#region Analytics
-RouteGroupBuilder analytics = skills.MapGroup("/analytics");
-
-analytics.MapGet("/statistics", GetSkillStatistics)
-    .WithName("GetSkillStatistics")
-    .WithSummary("Get skill statistics")
-    .WithDescription("Retrieve overall skill statistics including counts, ratings, and endorsements")
-    .WithTags("Analytics")
-    .WithOpenApi()
-    .Produces<GetSkillStatisticsResponse>(StatusCodes.Status200OK);
-
-analytics.MapGet("/popular-tags", GetPopularTags)
-    .WithName("GetPopularTags")
-    .WithSummary("Get popular tags")
-    .WithDescription("Retrieve a list of popular tags based on user interactions")
-    .WithTags("Analytics")
-    .WithOpenApi()
-    .Produces<GetPopularTagsResponse>(StatusCodes.Status200OK);
-
-RouteGroupBuilder rec = skills.MapGroup("/recommendations")
-    .RequireAuthorization();
-
-rec.MapGet("/", GetSkillRecommendations)
-    .WithName("GetSkillRecommendations")
-    .WithSummary("Get skill recommendations")
-    .WithDescription("Retrieve personalized skill recommendations for the user")
-    .WithTags("Recommendations")
-    .WithOpenApi()
-    .Produces<GetSkillRecommendationsResponse>(StatusCodes.Status200OK);
-
-// Removed duplicate health check mappings - they are already defined below
-
-static async Task<IResult> GetSkillStatistics(IMediator mediator, ClaimsPrincipal user, [AsParameters] GetSkillStatisticsRequest request)
-{
-    var userId = user.GetUserId();
-    if (string.IsNullOrEmpty(userId)) return Results.Unauthorized();
-
-    var query = new GetSkillStatisticsQuery(request.FromDate, request.ToDate, request.CategoryId, request.UserId);
-
-    return await mediator.SendQuery(query);
-}
-
-static async Task<IResult> GetPopularTags(IMediator mediator, ClaimsPrincipal user, [AsParameters] GetPopularTagsRequest request)
-{
-    var userId = user.GetUserId();
-    if (string.IsNullOrEmpty(userId)) return Results.Unauthorized();
-
-    var query = new GetPopularTagsQuery(request.CategoryId, request.MaxTags, request.MinUsageCount);
-
-    return await mediator.SendQuery(query);
-}
-
-static async Task<IResult> GetSkillRecommendations(IMediator mediator, ClaimsPrincipal user, [AsParameters] GetSkillRecommendationsRequest request)
-{
-    var userId = user.GetUserId();
-    if (string.IsNullOrEmpty(userId)) return Results.Unauthorized();
-
-    var query = new GetSkillRecommendationsQuery(request.UserId, request.MaxRecommendations);
-
-    return await mediator.SendQuery(query);
-}
-
-#endregion
-
-// ============================================================================
-// HEALTH CHECK ENDPOINTS
-// ============================================================================
-
-static Task WriteHealthResponse(HttpContext ctx, HealthReport report)
-{
-    ctx.Response.ContentType = "application/json";
-    var payload = new
-    {
-        status = report.Status.ToString(),
-        timestamp = DateTime.UtcNow,
-        durationMs = report.TotalDuration.TotalMilliseconds,
-        checks = report.Entries.Select(e => new
-        {
-            name = e.Key,
-            status = e.Value.Status.ToString(),
-            durationMs = e.Value.Duration.TotalMilliseconds,
-            tags = e.Value.Tags,
-            error = e.Value.Exception?.Message
-        })
-    };
-    return ctx.Response.WriteAsync(JsonSerializer.Serialize(payload, new JsonSerializerOptions { WriteIndented = true }));
-}
-
-app.MapHealthChecks("/health/live", new HealthCheckOptions
-{
-    Predicate = r => r.Tags.Contains("live"),
-    ResponseWriter = WriteHealthResponse,
-    ResultStatusCodes =
-    {
-        [HealthStatus.Healthy] = StatusCodes.Status200OK,
-        [HealthStatus.Degraded] = StatusCodes.Status200OK,
-        [HealthStatus.Unhealthy] = StatusCodes.Status200OK
-    }
-});
-
-app.MapHealthChecks("/health/ready", new HealthCheckOptions
-{
-    Predicate = r => r.Tags.Contains("ready"),
-    ResponseWriter = WriteHealthResponse,
-    ResultStatusCodes =
-    {
-        [HealthStatus.Healthy] = StatusCodes.Status200OK,
-        [HealthStatus.Degraded] = StatusCodes.Status503ServiceUnavailable,
-        [HealthStatus.Unhealthy] = StatusCodes.Status503ServiceUnavailable
-    }
-});
-
-app.MapHealthChecks("/health", new
-HealthCheckOptions
-{
-    Predicate = _ => true,
-    ResponseWriter = WriteHealthResponse
-});
-
-app.Logger.LogInformation("Starting {ServiceName} with comprehensive skill management capabilities", serviceName);
-app.Run();
-
+using System.Reflection;
+using System.Text;
+using MassTransit;
+using Microsoft.AspNetCore.Authentication.JwtBearer;
+using Microsoft.EntityFrameworkCore;
+using Microsoft.IdentityModel.Tokens;
+using Infrastructure.Authorization;
+using Infrastructure.Extensions;
+using EventSourcing;
+using Infrastructure.Security;
+using Infrastructure.Middleware;
+using CQRS.Extensions;
+using SkillService.Application.Commands;
+using SkillService.Application.Queries;
+using Contracts.Skill.Requests;
+using Contracts.Skill.Responses;
+using SkillService.Extensions;
+using System.Security.Claims;
+using Infrastructure.Models;
+using MediatR;
+using SkillService;
+using Microsoft.AspNetCore.Diagnostics.HealthChecks;
+using Microsoft.AspNetCore.Mvc;
+using CQRS.Models;
+using RabbitMQ.Client;
+using Microsoft.Extensions.Diagnostics.HealthChecks;
+using System.IdentityModel.Tokens.Jwt;
+using System.Text.Json;
+using Microsoft.OpenApi.Models;
+using SkillService.Infrastructure.Data;
+
+// ============================================================================
+// PERFORMANCE OPTIMIZATION - Thread Pool Configuration
+// ============================================================================
+ThreadPool.SetMinThreads(200, 200);  // Start with 200 worker and I/O threads
+ThreadPool.SetMaxThreads(1000, 1000); // Maximum 1000 threads
+
+// Optional: Configure Garbage Collection for better performance
+AppContext.SetSwitch("System.Runtime.ServerGarbageCollection", true);
+
+Console.WriteLine($"[{DateTime.UtcNow:yyyy-MM-dd HH:mm:ss}] SkillService starting...");
+Console.WriteLine($"[{DateTime.UtcNow:yyyy-MM-dd HH:mm:ss}] Thread Pool - Min Threads: 200, Max Threads: 1000");
+
+var builder = WebApplication.CreateBuilder(args);
+
+var serviceName = "SkillService";
+var rabbitHost = Environment.GetEnvironmentVariable("RABBITMQ_HOST") ?? "localhost";
+
+var secret = Environment.GetEnvironmentVariable("JWT_SECRET")
+    ?? builder.Configuration["JwtSettings:Secret"]
+    ?? throw new InvalidOperationException("JWT Secret not configured");
+
+var issuer = Environment.GetEnvironmentVariable("JWT_ISSUER")
+    ?? builder.Configuration["JwtSettings:Issuer"]
+    ?? throw new InvalidOperationException("JWT Issuer not configured");
+
+var audience = Environment.GetEnvironmentVariable("JWT_AUDIENCE")
+    ?? builder.Configuration["JwtSettings:Audience"]
+    ?? throw new InvalidOperationException("JWT Audience not configured");
+
+var expireString = Environment.GetEnvironmentVariable("JWT_EXPIRE")
+    ?? builder.Configuration["JwtSettings:ExpireMinutes"]
+    ?? "60";
+
+var expireMinutes = int.TryParse(expireString, out var tmp) ? tmp : 60;
+
+builder.Services.AddSharedInfrastructure(builder.Configuration, builder.Environment, serviceName);
+
+var connectionString =
+    Environment.GetEnvironmentVariable("ConnectionStrings__DefaultConnection")
+    ?? builder.Configuration.GetConnectionString("DefaultConnection");
+
+// 2) Service-spezifischer Fallback (nur wenn wirklich nichts gesetzt ist)
+if (string.IsNullOrWhiteSpace(connectionString))
+{
+    var pgUser = Environment.GetEnvironmentVariable("POSTGRES_USER") ?? "skillswap";
+    var pgPass = Environment.GetEnvironmentVariable("POSTGRES_PASSWORD")
+        ?? throw new InvalidOperationException("POSTGRES_PASSWORD environment variable is required");
+    connectionString =
+        $"Host=postgres_userservice;Database=userservice;Username={pgUser};Password={pgPass};Port=5432;Trust Server Certificate=true";
+}
+
+builder.Services.AddDbContext<SkillDbContext>(opts =>
+    opts.UseNpgsql(connectionString, npg =>
+        npg.EnableRetryOnFailure(5, TimeSpan.FromSeconds(10), null)) 
+    .EnableDetailedErrors(builder.Environment.IsDevelopment())
+    .EnableSensitiveDataLogging(builder.Environment.IsDevelopment())
+);
+
+builder.Services.AddEventSourcing("SkillServiceEventStore");
+
+
+var redisConnectionString =
+    Environment.GetEnvironmentVariable("REDIS_CONNECTION_STRING")
+    ?? builder.Configuration.GetConnectionString("Redis")
+    ?? builder.Configuration["ConnectionStrings:Redis"]
+    ?? builder.Configuration["Redis:ConnectionString"]
+    ?? "redis:6379";
+
+builder.Services
+    .AddCaching(redisConnectionString)
+    .AddCQRS(Assembly.GetExecutingAssembly());
+
+// ============================================================================
+// HEALTH CHECKS SETUP
+// ============================================================================
+var rabbitMqConnection =
+    Environment.GetEnvironmentVariable("RABBITMQ_CONNECTION")
+    ?? builder.Configuration.GetConnectionString("RabbitMQ")
+    ?? $"amqp://guest:guest@{rabbitHost}:5672";
+
+builder.Services.AddMassTransit(x =>
+{
+    x.AddConsumers(Assembly.GetExecutingAssembly());
+
+    x.UsingRabbitMq((context, cfg) =>
+    {
+        cfg.Host(rabbitHost, "/", h =>
+        {
+            h.Username("guest");
+            h.Password("guest");
+        });
+        cfg.ConfigureEndpoints(context);
+    });
+
+    x.ConfigureHealthCheckOptions(opt =>
+    {
+        opt.Name = "masstransit";
+        opt.Tags.Add("ready");
+        opt.MinimalFailureStatus = HealthStatus.Unhealthy;
+    });
+});
+
+builder.Services.Configure<JwtSettings>(options =>
+{
+    options.Secret = secret;
+    options.Issuer = issuer;
+    options.Audience = audience;
+    options.ExpireMinutes = expireMinutes;
+});
+
+builder.Services.AddAuthentication(JwtBearerDefaults.AuthenticationScheme)
+    .AddJwtBearer(opts =>
+    {
+        opts.RequireHttpsMetadata = false;
+        opts.SaveToken = true;
+        opts.MapInboundClaims = false;
+
+        opts.TokenValidationParameters = new TokenValidationParameters
+        {
+            ValidateIssuer = true,
+            ValidateAudience = true,
+            ValidateIssuerSigningKey = true,
+            ValidateLifetime = true,
+            ValidIssuer = issuer,
+            ValidAudience = audience,
+            IssuerSigningKey = new SymmetricSecurityKey(Encoding.UTF8.GetBytes(secret)),
+            ClockSkew = TimeSpan.Zero,
+            NameClaimType = JwtRegisteredClaimNames.Sub,
+            RoleClaimType = ClaimTypes.Role
+        };
+
+        opts.Events = new JwtBearerEvents
+        {
+            OnAuthenticationFailed = context =>
+            {
+                if (context.Exception is SecurityTokenExpiredException)
+                    context.Response.Headers.Append("Token-Expired", "true");
+                return Task.CompletedTask;
+            },
+            OnChallenge = context =>
+            {
+                context.HandleResponse();
+                context.Response.StatusCode = 401;
+                context.Response.ContentType = "application/json";
+                var result = JsonSerializer.Serialize(new { error = "unauthorized", message = "You are not authorized to access this resource" });
+                return context.Response.WriteAsync(result);
+            }
+        };
+    });
+
+builder.Services.AddSkillServiceDependencies();
+builder.Services.AddSkillSwapAuthorization();
+builder.Services.AddPermissionAuthorization();
+builder.Services.AddAuthorization(options => options.AddPermissionPolicies());
+
+builder.Services.Configure<RateLimitingOptions>(builder.Configuration.GetSection("RateLimiting"));
+
+builder.Services.AddEndpointsApiExplorer();
+builder.Services.AddSwaggerGen(c =>
+{
+    c.SwaggerDoc("v1", new OpenApiInfo
+    {
+        Title = "SkillSwap SkillService API",
+        Version = "v1",
+        Description = "Comprehensive skill management service with CQRS architecture"
+    });
+
+    // Add JWT authentication to Swagger
+    c.AddSecurityDefinition("Bearer", new OpenApiSecurityScheme
+    {
+        Description = "JWT Authorization header using the Bearer scheme. Example: \"Bearer {token}\"",
+        Name = "Authorization",
+        In = ParameterLocation.Header,
+        Type = SecuritySchemeType.ApiKey,
+        Scheme = "Bearer"
+    });
+
+    c.AddSecurityRequirement(new OpenApiSecurityRequirement
+    {
+        {
+            new OpenApiSecurityScheme
+            {
+                Reference = new OpenApiReference
+                {
+                    Type = ReferenceType.SecurityScheme,
+                    Id = "Bearer"
+                }
+            },
+            Array.Empty<string>()
+        }
+    });
+});
+
+
+var rabbitConn = new Lazy<Task<IConnection>>(() =>
+{
+    var factory = new ConnectionFactory { Uri = new Uri(rabbitMqConnection) };
+    return factory.CreateConnectionAsync();
+});
+
+builder.Services.AddHealthChecks()
+    .AddCheck("self", () => HealthCheckResult.Healthy(), tags: new[] { "live" })
+    .AddDbContextCheck<SkillDbContext>(name: "postgresql", tags: new[] { "ready", "db" })
+    .AddRedis(redisConnectionString, name: "redis", tags: new[] { "ready", "cache" }, timeout: TimeSpan.FromSeconds(2))
+    .AddRabbitMQ(sp => rabbitConn.Value, name: "rabbitmq", tags: new[] { "ready", "messaging" }, timeout: TimeSpan.FromSeconds(2));
+
+var app = builder.Build();
+
+// nach app.Build(), vor app.Run():
+using (var scope = app.Services.CreateScope())
+{
+    var db = scope.ServiceProvider.GetRequiredService<SkillDbContext>();
+
+   var strategy = db.Database.CreateExecutionStrategy();
+
+    await strategy.ExecuteAsync(async () => { await db.Database.MigrateAsync(); });
+
+
+       await strategy.ExecuteAsync(async () => { await db.Database.MigrateAsync(); });
+
+    await strategy.ExecuteAsync(async () =>
+    {
+        using var tx = await db.Database.BeginTransactionAsync();
+        try
+        {
+            await SkillSeedData.SeedAsync(db);
+            await tx.CommitAsync();
+        }
+        catch
+        {
+            await tx.RollbackAsync();
+            throw;
+        }
+    });
+
+    app.Logger.LogInformation("Database migration and seeding completed successfully");
+}
+
+app.UseSharedInfrastructure();
+app.UseMiddleware<RateLimitingMiddleware>();
+
+if (app.Environment.IsDevelopment())
+{
+    app.UseSwagger();
+    app.UseSwaggerUI(c =>
+    {
+        c.SwaggerEndpoint("/swagger/v1/swagger.json", "SkillService API v1");
+        c.RoutePrefix = string.Empty;
+    });
+}
+
+app.UseAuthentication();
+app.UseAuthorization();
+app.UsePermissionMiddleware();
+
+#region Skills Endpoints
+RouteGroupBuilder skills = app.MapGroup("/skills");
+
+skills.MapGet("/", SearchSkills)
+    .WithName("SearchSkills")
+    .WithSummary("Search skills")
+    .WithDescription("Search and filter skills with pagination")
+    .WithTags("Skills")
+    .WithOpenApi()
+    .Produces<PagedResponse<SkillSearchResultResponse>>(StatusCodes.Status200OK);
+
+skills.MapGet("/{id}", GetSkillById)
+    .WithName("GetSkillDetails")
+    .WithSummary("Get skill details")
+    .WithDescription("Get detailed information about a specific skill")
+    .WithTags("SkillDetail")
+    .WithOpenApi()
+    .Produces<ApiResponse<SkillDetailsResponse>>(StatusCodes.Status200OK)
+    .ProducesProblem(StatusCodes.Status404NotFound)
+    .ProducesProblem(StatusCodes.Status400BadRequest);
+
+skills.MapGet("/my-skills", GetUserSkills)
+    .WithName("GetUserSkills")
+    .WithSummary("Get user skills")
+    .WithDescription("Retrieve all skills for a specific user with pagination")
+    .WithTags("UserSkills")
+    .WithOpenApi()
+    .Produces<PagedResponse<UserSkillResponse>>(StatusCodes.Status200OK)
+    .ProducesProblem(StatusCodes.Status404NotFound)
+    .RequireAuthorization();
+
+skills.MapPost("/", CreateNewSkill)
+    .WithName("CreateSkill")
+    .WithSummary("Create a new skill")
+    .WithDescription("Create a new skill with the specified details")
+    .WithTags("Skills")
+    .WithOpenApi()
+    .Produces<ApiResponse<CreateSkillResponse>>(StatusCodes.Status201Created)
+    .ProducesProblem(StatusCodes.Status401Unauthorized)
+    .ProducesProblem(StatusCodes.Status400BadRequest)
+    .RequireAuthorization();
+
+skills.MapPut("/{id}", UpdateSkill)
+    .WithName("UpdateSkill")
+    .WithSummary("Update an existing skill")
+    .WithDescription("Update the details of an existing skill by ID")
+    .WithTags("Skill")
+    .WithOpenApi()
+    .Produces<ApiResponse<UpdateSkillResponse>>(StatusCodes.Status200OK)
+    .ProducesProblem(StatusCodes.Status404NotFound)
+    .ProducesProblem(StatusCodes.Status400BadRequest)
+    .RequireAuthorization();
+
+skills.MapDelete("/{id}", DeleteSkill)
+    .WithName("DeleteSkill")
+    .WithSummary("Delete a skill")
+    .WithDescription("Delete a specific skill by ID")
+    .WithTags("Skill")
+    .WithOpenApi()
+    .Produces<ApiResponse<DeleteSkillResponse>>(StatusCodes.Status200OK)
+    .ProducesProblem(StatusCodes.Status404NotFound)
+    .RequireAuthorization();
+
+skills.MapPost("/{id}/rate", RateSkill)
+    .WithName("RateSkill")
+    .WithSummary("Rate a skill")
+    .WithDescription("Rate a specific skill by ID")
+    .WithTags("Skill")
+    .WithOpenApi()
+    .Produces<ApiResponse<RateSkillResponse>>(StatusCodes.Status200OK)
+    .ProducesProblem(StatusCodes.Status404NotFound)
+    .RequireAuthorization();
+
+skills.MapPost("/{id}/endorse", EndorseSkill)
+    .WithName("EndorseSkill")
+    .WithSummary("Endorse a skill")
+    .WithDescription("Endorse a specific skill by ID")
+    .WithTags("Skill")
+    .WithOpenApi()
+    .Produces<ApiResponse<EndorseSkillResponse>>(StatusCodes.Status200OK)
+    .ProducesProblem(StatusCodes.Status404NotFound)
+    .RequireAuthorization();
+
+static async Task<IResult> SearchSkills(
+    IMediator mediator,
+    ClaimsPrincipal user,
+    [AsParameters] SearchSkillsRequest request)
+{
+    var userId = user.GetUserId();
+    if (string.IsNullOrEmpty(userId)) return Results.Unauthorized();
+
+    var command = new SearchSkillsQuery(
+        userId,
+        request.SearchTerm,
+        request.CategoryId,
+        request.ProficiencyLevelId,
+        request.Tags?.ToList(),
+        request.IsOffered,
+        request.MinRating,
+        request.SortBy,
+        request.SortDescending,
+        request.PageNumber,
+        request.PageSize);
+
+    return await mediator.SendQuery(command);
+}
+
+static async Task<IResult> GetSkillById(
+    IMediator mediator,
+    ClaimsPrincipal user,
+    [FromRoute] string id)
+{
+    var userId = user.GetUserId();
+    if (string.IsNullOrEmpty(userId)) return Results.Unauthorized();
+
+    var query = new GetSkillDetailsQuery(id);
+
+    return await mediator.SendQuery(query);
+}
+
+static async Task<IResult> GetUserSkills(IMediator mediator, ClaimsPrincipal user, [AsParameters] GetUserSkillsRequest request)
+{
+    var userId = user.GetUserId();
+    if (string.IsNullOrEmpty(userId)) return Results.Unauthorized();
+
+    var query = new GetUserSkillsQuery(userId, request.IsOffered, request.CategoryId, request.ProficiencyLevelId, request.IncludeInactive, request.PageNumber, request.PageSize);
+
+    return await mediator.SendQuery(query);
+}
+
+static async Task<IResult> CreateNewSkill(IMediator mediator, ClaimsPrincipal user, [FromBody] CreateSkillRequest request)
+{
+    var userId = user.GetUserId();
+    if (string.IsNullOrEmpty(userId)) return Results.Unauthorized();
+
+    var command = new CreateSkillCommand(
+        request.Name,
+        request.Description,
+        request.CategoryId,
+        request.ProficiencyLevelId,
+        request.Tags,
+        request.IsOffered,
+        request.AvailableHours,
+        request.PreferredSessionDuration)
+    {
+        UserId = userId
+    };
+
+    return await mediator.SendCommand(command);
+}
+
+static async Task<IResult> UpdateSkill(IMediator mediator, ClaimsPrincipal user, [FromRoute] string id, [FromBody] UpdateSkillRequest request)
+{
+    var userId = user.GetUserId();
+    if (string.IsNullOrEmpty(userId)) return Results.Unauthorized();
+
+    var command = new UpdateSkillCommand(
+        id,
+        request.Name,
+        request.Description,
+        request.CategoryId,
+        request.ProficiencyLevelId,
+        request.Tags,
+        request.IsOffered,
+        request.AvailableHours,
+        request.PreferredSessionDuration)
+    {
+        UserId = userId
+    };
+
+    return await mediator.SendCommand(command);
+}
+
+static async Task<IResult> DeleteSkill(IMediator mediator, ClaimsPrincipal user, [FromRoute] string id, [FromBody] DeleteSkillRequest request)
+{
+    var userId = user.GetUserId();
+    if (string.IsNullOrEmpty(userId)) return Results.Unauthorized();
+
+    var command = new DeleteSkillCommand(id, request.Reason)
+    {
+        UserId = userId
+    };
+
+    return await mediator.SendCommand(command);
+}
+
+static async Task<IResult> RateSkill(IMediator mediator, ClaimsPrincipal user, [FromRoute] string id, [FromBody] RateSkillRequest request)
+{
+    var userId = user.GetUserId();
+    if (string.IsNullOrEmpty(userId)) return Results.Unauthorized();
+
+    var command = new RateSkillCommand(id, request.Rating, request.Comment, request.Tags)
+    {
+        UserId = userId
+    };
+
+    return await mediator.SendCommand(command);
+}
+
+static async Task<IResult> EndorseSkill(IMediator mediator, ClaimsPrincipal user, [FromRoute] string id, [FromBody] EndorseSkillRequest request)
+{
+    var userId = user.GetUserId();
+    if (string.IsNullOrEmpty(userId)) return Results.Unauthorized();
+
+    var command = new EndorseSkillCommand(id, request.EndorsedUserId, request.Comment)
+    {
+        UserId = userId
+    };
+
+    return await mediator.SendCommand(command);
+}
+
+#endregion
+
+#region Categories Endpoints
+RouteGroupBuilder categories = skills.MapGroup("/categories");
+
+categories.MapGet("/", GetCategories)
+    .WithName("GetSkillCategories")
+    .WithSummary("Get skill categories")
+    .WithDescription("Retrieve all skill categories with pagination")
+    .WithTags("SkillCategories")
+    .WithOpenApi()
+    .Produces<ApiResponse<GetSkillCategoriesResponse>>(StatusCodes.Status200OK);
+
+categories.MapPost("/", CreateNewCategory)
+    .WithName("CreateSkillCategory")
+    .WithSummary("Create a new skill category")
+    .WithDescription("Create a new skill category with the specified details")
+    .WithTags("SkillCategories")
+    .WithOpenApi()
+    .Produces<ApiResponse<CreateSkillCategoryResponse>>(StatusCodes.Status201Created)
+    .ProducesProblem(StatusCodes.Status401Unauthorized)
+    .ProducesProblem(StatusCodes.Status400BadRequest)
+    .RequireAuthorization(Policies.RequireAdminRole);
+
+categories.MapPut("/{id}", UpdateCategory)
+    .WithName("UpdateSkillCategory")
+    .WithSummary("Update an existing skill category")
+    .WithDescription("Update an existing skill category with the specified details")
+    .WithTags("SkillCategories")
+    .WithOpenApi()
+    .Produces<ApiResponse<UpdateSkillCategoryResponse>>(StatusCodes.Status200OK)
+    .ProducesProblem(StatusCodes.Status401Unauthorized)
+    .ProducesProblem(StatusCodes.Status404NotFound)
+    .RequireAuthorization(Policies.RequireAdminRole);
+
+static async Task<IResult> GetCategories(
+    IMediator mediator)
+{
+    var query = new GetSkillCategoriesQuery();
+
+    return await mediator.SendQuery(query);
+}
+
+static async Task<IResult> CreateNewCategory(IMediator mediator, ClaimsPrincipal user, [FromBody] CreateSkillCategoryRequest request)
+{
+    var userId = user.GetUserId();
+    if (string.IsNullOrEmpty(userId)) return Results.Unauthorized();
+
+    var command = new CreateSkillCategoryCommand(request.Name, request.Description, request.IconName, request.Color, request.SortOrder, request.IsActive)
+    {
+        UserId = userId
+    };
+
+    return await mediator.SendCommand(command);
+}
+
+static async Task<IResult> UpdateCategory(IMediator mediator, ClaimsPrincipal user, [FromRoute] string id, [FromBody] UpdateSkillCategoryRequest request)
+{
+    var userId = user.GetUserId();
+    if (string.IsNullOrEmpty(userId)) return Results.Unauthorized();
+
+    var command = new UpdateSkillCategoryCommand(id, request.Name, request.Description, request.IconName, request.Color, request.SortOrder, request.IsActive)
+    {
+        UserId = userId
+    };
+
+    return await mediator.SendCommand(command);
+}
+#endregion
+
+#region Proficiency Levels
+RouteGroupBuilder levels = skills.MapGroup("/proficiency-levels");
+
+levels.MapGet("/", GetProficiencyLevels)
+    .WithName("GetProficiencyLevels")
+    .WithSummary("Get proficiency levels")
+    .WithDescription("Retrieve all proficiency levels with pagination")
+    .WithTags("ProficiencyLevels")
+    .WithOpenApi()
+    .Produces<ApiResponse<GetProficiencyLevelsResponse>>(StatusCodes.Status200OK);
+
+levels.MapPost("/", CreateNewProficiencyLevel)
+    .WithName("CreateProficiencyLevel")
+    .WithSummary("Create a new proficiency level")
+    .WithDescription("Create a new proficiency level with the specified details")
+    .WithTags("ProficiencyLevels")
+    .WithOpenApi()
+    .Produces<ApiResponse<CreateProficiencyLevelResponse>>(StatusCodes.Status201Created)
+    .ProducesProblem(StatusCodes.Status401Unauthorized)
+    .ProducesProblem(StatusCodes.Status400BadRequest)
+    .RequireAuthorization(Policies.RequireAdminRole);
+
+static async Task<IResult> GetProficiencyLevels(
+    IMediator mediator,
+    [FromQuery] bool includeInactive = false,
+    [FromQuery] bool includeSkillCounts = false)
+{
+    var query = new GetProficiencyLevelsQuery(includeInactive, includeSkillCounts);
+
+    return await mediator.SendQuery(query);
+}
+
+static async Task<IResult> CreateNewProficiencyLevel(IMediator mediator, ClaimsPrincipal user, [FromBody] CreateProficiencyLevelRequest request)
+{
+    var userId = user.GetUserId();
+    if (string.IsNullOrEmpty(userId)) return Results.Unauthorized();
+
+    var command = new CreateProficiencyLevelCommand(request.Level, request.Description, request.Rank, request.Color, request.IsActive)
+    {
+        UserId = userId
+    };
+
+    return await mediator.SendCommand(command);
+}
+#endregion
+
+#region Analytics
+RouteGroupBuilder analytics = skills.MapGroup("/analytics");
+
+analytics.MapGet("/statistics", GetSkillStatistics)
+    .WithName("GetSkillStatistics")
+    .WithSummary("Get skill statistics")
+    .WithDescription("Retrieve overall skill statistics including counts, ratings, and endorsements")
+    .WithTags("Analytics")
+    .WithOpenApi()
+    .Produces<GetSkillStatisticsResponse>(StatusCodes.Status200OK);
+
+analytics.MapGet("/popular-tags", GetPopularTags)
+    .WithName("GetPopularTags")
+    .WithSummary("Get popular tags")
+    .WithDescription("Retrieve a list of popular tags based on user interactions")
+    .WithTags("Analytics")
+    .WithOpenApi()
+    .Produces<GetPopularTagsResponse>(StatusCodes.Status200OK);
+
+RouteGroupBuilder rec = skills.MapGroup("/recommendations")
+    .RequireAuthorization();
+
+rec.MapGet("/", GetSkillRecommendations)
+    .WithName("GetSkillRecommendations")
+    .WithSummary("Get skill recommendations")
+    .WithDescription("Retrieve personalized skill recommendations for the user")
+    .WithTags("Recommendations")
+    .WithOpenApi()
+    .Produces<GetSkillRecommendationsResponse>(StatusCodes.Status200OK);
+
+// Removed duplicate health check mappings - they are already defined below
+
+static async Task<IResult> GetSkillStatistics(IMediator mediator, ClaimsPrincipal user, [AsParameters] GetSkillStatisticsRequest request)
+{
+    var userId = user.GetUserId();
+    if (string.IsNullOrEmpty(userId)) return Results.Unauthorized();
+
+    var query = new GetSkillStatisticsQuery(request.FromDate, request.ToDate, request.CategoryId, request.UserId);
+
+    return await mediator.SendQuery(query);
+}
+
+static async Task<IResult> GetPopularTags(IMediator mediator, ClaimsPrincipal user, [AsParameters] GetPopularTagsRequest request)
+{
+    var userId = user.GetUserId();
+    if (string.IsNullOrEmpty(userId)) return Results.Unauthorized();
+
+    var query = new GetPopularTagsQuery(request.CategoryId, request.MaxTags, request.MinUsageCount);
+
+    return await mediator.SendQuery(query);
+}
+
+static async Task<IResult> GetSkillRecommendations(IMediator mediator, ClaimsPrincipal user, [AsParameters] GetSkillRecommendationsRequest request)
+{
+    var userId = user.GetUserId();
+    if (string.IsNullOrEmpty(userId)) return Results.Unauthorized();
+
+    var query = new GetSkillRecommendationsQuery(request.UserId, request.MaxRecommendations);
+
+    return await mediator.SendQuery(query);
+}
+
+#endregion
+
+// ============================================================================
+// HEALTH CHECK ENDPOINTS
+// ============================================================================
+
+static Task WriteHealthResponse(HttpContext ctx, HealthReport report)
+{
+    ctx.Response.ContentType = "application/json";
+    var payload = new
+    {
+        status = report.Status.ToString(),
+        timestamp = DateTime.UtcNow,
+        durationMs = report.TotalDuration.TotalMilliseconds,
+        checks = report.Entries.Select(e => new
+        {
+            name = e.Key,
+            status = e.Value.Status.ToString(),
+            durationMs = e.Value.Duration.TotalMilliseconds,
+            tags = e.Value.Tags,
+            error = e.Value.Exception?.Message
+        })
+    };
+    return ctx.Response.WriteAsync(JsonSerializer.Serialize(payload, new JsonSerializerOptions { WriteIndented = true }));
+}
+
+app.MapHealthChecks("/health/live", new HealthCheckOptions
+{
+    Predicate = r => r.Tags.Contains("live"),
+    ResponseWriter = WriteHealthResponse,
+    ResultStatusCodes =
+    {
+        [HealthStatus.Healthy] = StatusCodes.Status200OK,
+        [HealthStatus.Degraded] = StatusCodes.Status200OK,
+        [HealthStatus.Unhealthy] = StatusCodes.Status200OK
+    }
+});
+
+app.MapHealthChecks("/health/ready", new HealthCheckOptions
+{
+    Predicate = r => r.Tags.Contains("ready"),
+    ResponseWriter = WriteHealthResponse,
+    ResultStatusCodes =
+    {
+        [HealthStatus.Healthy] = StatusCodes.Status200OK,
+        [HealthStatus.Degraded] = StatusCodes.Status503ServiceUnavailable,
+        [HealthStatus.Unhealthy] = StatusCodes.Status503ServiceUnavailable
+    }
+});
+
+app.MapHealthChecks("/health", new
+HealthCheckOptions
+{
+    Predicate = _ => true,
+    ResponseWriter = WriteHealthResponse
+});
+
+app.Logger.LogInformation("Starting {ServiceName} with comprehensive skill management capabilities", serviceName);
+app.Run();
+
 public partial class Program { }