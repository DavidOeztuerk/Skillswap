--- conflicted
+++ resolved
@@ -1,27 +1,24 @@
-﻿{
-  "$schema": "https://json.schemastore.org/launchsettings.json",
-  "profiles": {
-    "http": {
-      "commandName": "Project",
-      "dotnetRunMessages": true,
-      "launchBrowser": false,
-      "applicationUrl": "http://localhost:5002",
-      "environmentVariables": {
-        "ASPNETCORE_ENVIRONMENT": "Development"
-      }
-    },
-    "https": {
-      "commandName": "Project",
-      "dotnetRunMessages": true,
-      "launchBrowser": false,
-<<<<<<< HEAD
-      "applicationUrl": "https://localhost:5052;http://localhost:5002",
-=======
-      "applicationUrl": "https://localhost:7002;http://localhost:5002",
->>>>>>> 29b8c5ec
-      "environmentVariables": {
-        "ASPNETCORE_ENVIRONMENT": "Development"
-      }
-    }
-  }
-}
+﻿{
+  "$schema": "https://json.schemastore.org/launchsettings.json",
+  "profiles": {
+    "http": {
+      "commandName": "Project",
+      "dotnetRunMessages": true,
+      "launchBrowser": false,
+      "applicationUrl": "http://localhost:5002",
+      "applicationUrl": "http://localhost:5002",
+      "environmentVariables": {
+        "ASPNETCORE_ENVIRONMENT": "Development"
+      }
+    },
+    "https": {
+      "commandName": "Project",
+      "dotnetRunMessages": true,
+      "launchBrowser": false,
+      "applicationUrl": "https://localhost:5052;http://localhost:5002",
+      "environmentVariables": {
+        "ASPNETCORE_ENVIRONMENT": "Development"
+      }
+    }
+  }
+}