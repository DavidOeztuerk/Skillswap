--- conflicted
+++ resolved
@@ -1,325 +1,249 @@
-using System.IdentityModel.Tokens.Jwt;
-using System.Security.Claims;
-using System.Text;
-<<<<<<< HEAD
-using Infrastructure.Authorization;
-using Infrastructure.Extensions;
-using Infrastructure.Models;
-using Infrastructure.Security;
-=======
-using System.Text.Json;
->>>>>>> 29b8c5ec
-using Microsoft.AspNetCore.Authentication.JwtBearer;
-using Microsoft.AspNetCore.Diagnostics.HealthChecks;
-using Microsoft.Extensions.Diagnostics.HealthChecks;
-using Microsoft.IdentityModel.Tokens;
-using Infrastructure.Extensions;
-using Ocelot.DependencyInjection;
-using Ocelot.Middleware;
-
-// ============================================================================
-// PERFORMANCE OPTIMIZATION - Thread Pool Configuration
-// ============================================================================
-ThreadPool.SetMinThreads(200, 200);
-ThreadPool.SetMaxThreads(1000, 1000);
-AppContext.SetSwitch("System.Runtime.ServerGarbageCollection", true);
-
-Console.WriteLine($"[{DateTime.UtcNow:yyyy-MM-dd HH:mm:ss}] API Gateway starting...");
-Console.WriteLine($"[{DateTime.UtcNow:yyyy-MM-dd HH:mm:ss}] Thread Pool - Min Threads: 200, Max Threads: 1000");
-
-var builder = WebApplication.CreateBuilder(new WebApplicationOptions
-{
-    Args = args,
-    ContentRootPath = Directory.GetCurrentDirectory()
-});
-
-// ============================================================================
-// CONFIGURATION SETUP
-// ============================================================================
-var serviceName = "gateway";
-var environment = builder.Environment.EnvironmentName;
-
-// Use environment-specific Ocelot config
-var ocelotConfigFile = environment == "Production" || environment == "Staging"
-    ? "ocelot.staging.json" // Use staging config for Azure
-    : "ocelot.json"; // Use local config for development
-
-builder.Configuration
-    .AddJsonFile(ocelotConfigFile, optional: false, reloadOnChange: true)
-    .AddEnvironmentVariables();
-
-<<<<<<< HEAD
-// JWT-Einstellungen aus Configuration (mit Fallback auf ENV)
-var rabbitHost = Environment.GetEnvironmentVariable("RABBITMQ_HOST")
-    ?? builder.Configuration["RabbitMQ:Host"]
-    ?? "localhost";
-=======
-var secret = Environment.GetEnvironmentVariable("JWT_SECRET")
-    ?? builder.Configuration["JwtSettings:Secret"]
-    ?? throw new InvalidOperationException("JWT Secret not configured");
-
-var issuer = Environment.GetEnvironmentVariable("JWT_ISSUER")
-    ?? builder.Configuration["JwtSettings:Issuer"]
-    ?? throw new InvalidOperationException("JWT Issuer not configured");
-
-var audience = Environment.GetEnvironmentVariable("JWT_AUDIENCE")
-    ?? builder.Configuration["JwtSettings:Audience"]
-    ?? throw new InvalidOperationException("JWT Audience not configured");
-
-var expireString = Environment.GetEnvironmentVariable("JWT_EXPIRE")
-    ?? builder.Configuration["JwtSettings:ExpireMinutes"]
-    ?? "60";
-
-var expireMinutes = int.TryParse(expireString, out var tmp) ? tmp : 60;
-
-// ============================================================================
-// SHARED INFRASTRUCTURE & CORS
-// ============================================================================
-builder.Services.AddSharedInfrastructure(builder.Configuration, builder.Environment, serviceName);
->>>>>>> 29b8c5ec
-
-var secret = Environment.GetEnvironmentVariable("JWT_SECRET")
-    ?? builder.Configuration["JwtSettings:Secret"]
-    ?? throw new InvalidOperationException("JWT Secret not configured");
-
-var issuer = Environment.GetEnvironmentVariable("JWT_ISSUER")
-    ?? builder.Configuration["JwtSettings:Issuer"]
-    ?? throw new InvalidOperationException("JWT Issuer not configured");
-
-var audience = Environment.GetEnvironmentVariable("JWT_AUDIENCE")
-    ?? builder.Configuration["JwtSettings:Audience"]
-    ?? throw new InvalidOperationException("JWT Audience not configured");
-
-var expireString = Environment.GetEnvironmentVariable("JWT_EXPIRE")
-    ?? builder.Configuration["JwtSettings:ExpireMinutes"]
-    ?? "60";
-
-var expireMinutes = int.TryParse(expireString, out var tmp) ? tmp : 60;
-
-// builder.Services.AddCors(options =>
-// {
-//     options.AddPolicy("AllowOrigins", policy =>
-//     {
-//         policy.AllowAnyOrigin().AllowAnyMethod().AllowAnyHeader();
-//     });
-// });
-
-builder.Services.AddSharedInfrastructure(builder.Configuration, builder.Environment, serviceName);
-builder.Services.AddSkillSwapAuthorization();
-
-// Add permission-based authorization
-builder.Services.AddPermissionAuthorization();
-builder.Services.AddAuthorization(options =>
-{
-<<<<<<< HEAD
-    options.AddPermissionPolicies();
-});
-
-// ============================================================================
-// RATE LIMITING SETUP
-// ============================================================================
-
-// Configure rate limiting
-builder.Services.Configure<RateLimitingOptions>(builder.Configuration.GetSection("RateLimiting"));
-
-builder.Services.Configure<JwtSettings>(options =>
-{
-    options.Secret = secret;
-    options.Issuer = issuer;
-    options.Audience = audience;
-    options.ExpireMinutes = expireMinutes;
-});
-
-
-// Configure JWT authentication
-builder.Services.AddAuthentication(JwtBearerDefaults.AuthenticationScheme)
-    .AddJwtBearer(opts =>
-    {
-        opts.RequireHttpsMetadata = false;
-        opts.SaveToken = true;
-
-        // Behalte Original-Claimnamen (kein automatisches Remapping):
-        opts.MapInboundClaims = false; // .NET 7/8; für .NET 6: JwtSecurityTokenHandler.DefaultInboundClaimTypeMap.Clear();
-
-        opts.TokenValidationParameters = new TokenValidationParameters
-=======
-    options.AddPolicy("AllowOrigins", policy =>
-    {
-        policy.WithOrigins("http://localhost:3000", "http://127.0.0.1:3000")
-            .AllowAnyMethod()
-            .AllowAnyHeader()
-            .AllowCredentials();
-    });
-});
-
-// ============================================================================
-// AUTHN / AUTHZ
-// ============================================================================
-builder.Services
-    .AddAuthentication(JwtBearerDefaults.AuthenticationScheme)
-    .AddJwtBearer(options =>
-    {
-        options.RequireHttpsMetadata = false;
-        options.SaveToken = true;
-        options.MapInboundClaims = false;
-
-        options.TokenValidationParameters = new TokenValidationParameters
->>>>>>> 29b8c5ec
-        {
-            ValidateIssuer = true,
-            ValidateAudience = true,
-            ValidateIssuerSigningKey = true,
-            ValidateLifetime = true,
-            ValidIssuer = issuer,
-            ValidAudience = audience,
-            IssuerSigningKey = new SymmetricSecurityKey(Encoding.UTF8.GetBytes(secret)),
-<<<<<<< HEAD
-            ClockSkew = TimeSpan.Zero,
-
-            // WICHTIG: passend zu deinem Token:
-            NameClaimType = JwtRegisteredClaimNames.Sub, // wenn deine UserId in "sub" steckt
-            RoleClaimType = ClaimTypes.Role               // du emitierst ClaimTypes.Role (und zusätzlich "role")
-        };
-
-        // Add custom token validation events
-        opts.Events = new JwtBearerEvents
-        {
-            OnAuthenticationFailed = context =>
-            {
-                if (context.Exception.GetType() == typeof(SecurityTokenExpiredException))
-                {
-                    context.Response.Headers.Append("Token-Expired", "true");
-                }
-=======
-            ClockSkew = TimeSpan.Zero
-        };
-
-        options.Events = new JwtBearerEvents
-        {
-            OnAuthenticationFailed = context =>
-            {
-                if (context.Exception is SecurityTokenExpiredException)
-                    context.Response.Headers.Append("Token-Expired", "true");
->>>>>>> 29b8c5ec
-                return Task.CompletedTask;
-            },
-            OnChallenge = context =>
-            {
-                context.HandleResponse();
-                context.Response.StatusCode = 401;
-                context.Response.ContentType = "application/json";
-<<<<<<< HEAD
-                var result = System.Text.Json.JsonSerializer.Serialize(new
-                {
-                    error = "unauthorized",
-                    message = "You are not authorized to access this resource"
-                });
-=======
-                var result = JsonSerializer.Serialize(new { error = "unauthorized", message = "You are not authorized to access this resource" });
->>>>>>> 29b8c5ec
-                return context.Response.WriteAsync(result);
-            }
-        };
-    });
-
-// ============================================================================
-// OCELOT CONFIGURATION
-// ============================================================================
-builder.Services.AddOcelot(builder.Configuration);
-
-// ============================================================================
-// HEALTH CHECKS (BEFORE app.Build())
-// ============================================================================
-builder.Services.AddHealthChecks()
-    .AddCheck("self", () => HealthCheckResult.Healthy(), tags: new[] { "live" });
-
-// ============================================================================
-// BUILD APPLICATION
-// ============================================================================
-var app = builder.Build();
-
-// ============================================================================
-// MIDDLEWARE PIPELINE
-// ============================================================================
-// CORS must come first for preflight requests
-app.UseCors("AllowOrigins");
-
-app.UseSharedInfrastructure();
-
-app.UseAuthentication();
-app.UseAuthorization();
-
-<<<<<<< HEAD
-app.UseSharedInfrastructure();
-=======
-// ============================================================================
-// HEALTH ENDPOINTS
-// ============================================================================
-static Task WriteHealthResponse(HttpContext ctx, HealthReport report)
-{
-    ctx.Response.ContentType = "application/json";
-    var payload = new
-    {
-        status = report.Status.ToString(),
-        timestamp = DateTime.UtcNow,
-        durationMs = report.TotalDuration.TotalMilliseconds,
-        checks = report.Entries.Select(e => new
-        {
-            name = e.Key,
-            status = e.Value.Status.ToString(),
-            durationMs = e.Value.Duration.TotalMilliseconds,
-            tags = e.Value.Tags,
-            error = e.Value.Exception?.Message
-        })
-    };
-    return ctx.Response.WriteAsync(JsonSerializer.Serialize(payload, new JsonSerializerOptions { WriteIndented = true }));
-}
-
-app.MapHealthChecks("/health/live", new HealthCheckOptions
-{
-    Predicate = r => r.Tags.Contains("live"),
-    ResponseWriter = WriteHealthResponse,
-    ResultStatusCodes =
-    {
-        [HealthStatus.Healthy] = StatusCodes.Status200OK,
-        [HealthStatus.Degraded] = StatusCodes.Status200OK,
-        [HealthStatus.Unhealthy] = StatusCodes.Status200OK
-    }
-});
-
-app.MapHealthChecks("/health/ready", new HealthCheckOptions
-{
-    Predicate = r => r.Tags.Contains("ready"),
-    ResponseWriter = WriteHealthResponse,
-    ResultStatusCodes =
-    {
-        [HealthStatus.Healthy] = StatusCodes.Status200OK,
-        [HealthStatus.Degraded] = StatusCodes.Status503ServiceUnavailable,
-        [HealthStatus.Unhealthy] = StatusCodes.Status503ServiceUnavailable
-    }
-});
->>>>>>> 29b8c5ec
-
-app.MapHealthChecks("/health", new HealthCheckOptions
-{
-    Predicate = _ => true,
-    ResponseWriter = WriteHealthResponse
-});
-
-// ============================================================================
-// OCELOT MIDDLEWARE
-// ============================================================================
-await app.UseOcelot();
-
-// ============================================================================
-// START APPLICATION
-// ============================================================================
-app.Logger.LogInformation("Starting {ServiceName}", serviceName);
-app.Logger.LogInformation("JWT Configuration: Issuer={Issuer}, Audience={Audience}, Expiry={Expiry}min",
-    issuer, audience, expireMinutes);
-app.Logger.LogInformation("Using Ocelot configuration: {ConfigFile}", ocelotConfigFile);
-
-app.Run();
-
-// Make the implicit Program class public for testing
+using System.IdentityModel.Tokens.Jwt;
+using System.Security.Claims;
+using System.Text;
+using Infrastructure.Authorization;
+using Infrastructure.Extensions;
+using Infrastructure.Models;
+using Infrastructure.Security;
+using Microsoft.AspNetCore.Authentication.JwtBearer;
+using Microsoft.AspNetCore.Diagnostics.HealthChecks;
+using Microsoft.Extensions.Diagnostics.HealthChecks;
+using Microsoft.IdentityModel.Tokens;
+using Ocelot.DependencyInjection;
+using Ocelot.Middleware;
+using System.Text.Json;
+
+// ============================================================================
+// PERFORMANCE OPTIMIZATION - Thread Pool Configuration
+// ============================================================================
+ThreadPool.SetMinThreads(200, 200);
+ThreadPool.SetMaxThreads(1000, 1000);
+AppContext.SetSwitch("System.Runtime.ServerGarbageCollection", true);
+
+Console.WriteLine($"[{DateTime.UtcNow:yyyy-MM-dd HH:mm:ss}] API Gateway starting...");
+Console.WriteLine($"[{DateTime.UtcNow:yyyy-MM-dd HH:mm:ss}] Thread Pool - Min Threads: 200, Max Threads: 1000");
+
+var builder = WebApplication.CreateBuilder(new WebApplicationOptions
+{
+    Args = args,
+    ContentRootPath = Directory.GetCurrentDirectory()
+});
+
+// ============================================================================
+// CONFIGURATION SETUP
+// ============================================================================
+var serviceName = "gateway";
+var environment = builder.Environment.EnvironmentName;
+
+// Use environment-specific Ocelot config
+var ocelotConfigFile = environment == "Production" || environment == "Staging"
+    ? "ocelot.staging.json" // Use staging config for Azure
+    : "ocelot.json"; // Use local config for development
+
+builder.Configuration
+    .AddJsonFile(ocelotConfigFile, optional: false, reloadOnChange: true)
+    .AddEnvironmentVariables();
+
+// JWT-Einstellungen aus Configuration (mit Fallback auf ENV)
+var rabbitHost = Environment.GetEnvironmentVariable("RABBITMQ_HOST")
+    ?? builder.Configuration["RabbitMQ:Host"]
+    ?? "localhost";
+
+var secret = Environment.GetEnvironmentVariable("JWT_SECRET")
+    ?? builder.Configuration["JwtSettings:Secret"]
+    ?? throw new InvalidOperationException("JWT Secret not configured");
+
+var issuer = Environment.GetEnvironmentVariable("JWT_ISSUER")
+    ?? builder.Configuration["JwtSettings:Issuer"]
+    ?? throw new InvalidOperationException("JWT Issuer not configured");
+
+var audience = Environment.GetEnvironmentVariable("JWT_AUDIENCE")
+    ?? builder.Configuration["JwtSettings:Audience"]
+    ?? throw new InvalidOperationException("JWT Audience not configured");
+
+var expireString = Environment.GetEnvironmentVariable("JWT_EXPIRE")
+    ?? builder.Configuration["JwtSettings:ExpireMinutes"]
+    ?? "60";
+
+var expireMinutes = int.TryParse(expireString, out var tmp) ? tmp : 60;
+
+// builder.Services.AddCors(options =>
+// {
+//     options.AddPolicy("AllowOrigins", policy =>
+//     {
+//         policy.AllowAnyOrigin().AllowAnyMethod().AllowAnyHeader();
+//     });
+// });
+
+builder.Services.AddSharedInfrastructure(builder.Configuration, builder.Environment, serviceName);
+builder.Services.AddSkillSwapAuthorization();
+
+// Add permission-based authorization
+builder.Services.AddPermissionAuthorization();
+builder.Services.AddAuthorization(options =>
+{
+    options.AddPermissionPolicies();
+});
+
+// ============================================================================
+// RATE LIMITING SETUP
+// ============================================================================
+
+// Configure rate limiting
+builder.Services.Configure<RateLimitingOptions>(builder.Configuration.GetSection("RateLimiting"));
+
+builder.Services.Configure<JwtSettings>(options =>
+{
+    options.Secret = secret;
+    options.Issuer = issuer;
+    options.Audience = audience;
+    options.ExpireMinutes = expireMinutes;
+});
+
+
+// Configure JWT authentication
+builder.Services.AddAuthentication(JwtBearerDefaults.AuthenticationScheme)
+    .AddJwtBearer(opts =>
+    {
+        opts.RequireHttpsMetadata = false;
+        opts.SaveToken = true;
+
+        // Behalte Original-Claimnamen (kein automatisches Remapping):
+        opts.MapInboundClaims = false; // .NET 7/8; für .NET 6: JwtSecurityTokenHandler.DefaultInboundClaimTypeMap.Clear();
+
+        opts.TokenValidationParameters = new TokenValidationParameters
+        {
+            ValidateIssuer = true,
+            ValidateAudience = true,
+            ValidateIssuerSigningKey = true,
+            ValidateLifetime = true,
+            ValidIssuer = issuer,
+            ValidAudience = audience,
+            IssuerSigningKey = new SymmetricSecurityKey(Encoding.UTF8.GetBytes(secret)),
+            ClockSkew = TimeSpan.Zero,
+
+            // WICHTIG: passend zu deinem Token:
+            NameClaimType = JwtRegisteredClaimNames.Sub, // wenn deine UserId in "sub" steckt
+            RoleClaimType = ClaimTypes.Role               // du emitierst ClaimTypes.Role (und zusätzlich "role")
+        };
+
+        // Add custom token validation events
+        opts.Events = new JwtBearerEvents
+        {
+            OnAuthenticationFailed = context =>
+            {
+                if (context.Exception.GetType() == typeof(SecurityTokenExpiredException))
+                {
+                    context.Response.Headers.Append("Token-Expired", "true");
+                }
+                return Task.CompletedTask;
+            },
+            OnChallenge = context =>
+            {
+                context.HandleResponse();
+                context.Response.StatusCode = 401;
+                context.Response.ContentType = "application/json";
+                var result = System.Text.Json.JsonSerializer.Serialize(new
+                {
+                    error = "unauthorized",
+                    message = "You are not authorized to access this resource"
+                });
+                return context.Response.WriteAsync(result);
+            }
+        };
+    });
+
+// ============================================================================
+// OCELOT CONFIGURATION
+// ============================================================================
+builder.Services.AddOcelot(builder.Configuration);
+
+// ============================================================================
+// HEALTH CHECKS (BEFORE app.Build())
+// ============================================================================
+builder.Services.AddHealthChecks()
+    .AddCheck("self", () => HealthCheckResult.Healthy(), tags: new[] { "live" });
+
+// ============================================================================
+// BUILD APPLICATION
+// ============================================================================
+var app = builder.Build();
+
+app.UseAuthentication();
+app.UseAuthorization();
+
+app.UseSharedInfrastructure();
+
+app.UseAuthentication();
+app.UseAuthorization();
+
+// ============================================================================
+// HEALTH ENDPOINTS
+// ============================================================================
+static Task WriteHealthResponse(HttpContext ctx, HealthReport report)
+{
+    ctx.Response.ContentType = "application/json";
+    var payload = new
+    {
+        status = report.Status.ToString(),
+        timestamp = DateTime.UtcNow,
+        durationMs = report.TotalDuration.TotalMilliseconds,
+        checks = report.Entries.Select(e => new
+        {
+            name = e.Key,
+            status = e.Value.Status.ToString(),
+            durationMs = e.Value.Duration.TotalMilliseconds,
+            tags = e.Value.Tags,
+            error = e.Value.Exception?.Message
+        })
+    };
+    return ctx.Response.WriteAsync(JsonSerializer.Serialize(payload, new JsonSerializerOptions { WriteIndented = true }));
+}
+
+app.MapHealthChecks("/health/live", new HealthCheckOptions
+{
+    Predicate = r => r.Tags.Contains("live"),
+    ResponseWriter = WriteHealthResponse,
+    ResultStatusCodes =
+    {
+        [HealthStatus.Healthy] = StatusCodes.Status200OK,
+        [HealthStatus.Degraded] = StatusCodes.Status200OK,
+        [HealthStatus.Unhealthy] = StatusCodes.Status200OK
+    }
+});
+
+app.MapHealthChecks("/health/ready", new HealthCheckOptions
+{
+    Predicate = r => r.Tags.Contains("ready"),
+    ResponseWriter = WriteHealthResponse,
+    ResultStatusCodes =
+    {
+        [HealthStatus.Healthy] = StatusCodes.Status200OK,
+        [HealthStatus.Degraded] = StatusCodes.Status503ServiceUnavailable,
+        [HealthStatus.Unhealthy] = StatusCodes.Status503ServiceUnavailable
+    }
+});
+
+app.MapHealthChecks("/health", new HealthCheckOptions
+{
+    Predicate = _ => true,
+    ResponseWriter = WriteHealthResponse
+});
+
+// ============================================================================
+// OCELOT MIDDLEWARE
+// ============================================================================
+await app.UseOcelot();
+
+// ============================================================================
+// START APPLICATION
+// ============================================================================
+app.Logger.LogInformation("Starting {ServiceName}", serviceName);
+app.Logger.LogInformation("JWT Configuration: Issuer={Issuer}, Audience={Audience}, Expiry={Expiry}min",
+    issuer, audience, expireMinutes);
+app.Logger.LogInformation("Using Ocelot configuration: {ConfigFile}", ocelotConfigFile);
+
+app.Run();
+
+// Make the implicit Program class public for testing
 public partial class Program { }