{
  "Routes": [
    {
      "DownstreamPathTemplate": "/users/auth/register",
      "DownstreamScheme": "http",
      "DownstreamHostAndPorts": [{ "Host": "localhost", "Port": 5001 }],
      "UpstreamPathTemplate": "/api/users/register",
      "UpstreamHttpMethod": ["POST", "OPTIONS"],
      "RateLimitOptions": {
        "ClientWhitelist": [],
        "EnableRateLimiting": true,
        "Period": "1m",
        "PeriodTimespan": 60,
        "Limit": 5
      }
    },
    {
      "DownstreamPathTemplate": "/users/auth/login",
      "DownstreamScheme": "http",
      "DownstreamHostAndPorts": [{ "Host": "localhost", "Port": 5001 }],
      "UpstreamPathTemplate": "/api/users/login",
      "UpstreamHttpMethod": ["POST", "OPTIONS"],
      "RateLimitOptions": {
        "ClientWhitelist": [],
        "EnableRateLimiting": true,
        "Period": "1m",
        "PeriodTimespan": 60,
        "Limit": 10
      }
    },
    {
      "DownstreamPathTemplate": "/users/auth/refresh-token",
      "DownstreamScheme": "http",
      "DownstreamHostAndPorts": [{ "Host": "localhost", "Port": 5001 }],
      "UpstreamPathTemplate": "/api/users/refresh-token",
      "UpstreamHttpMethod": ["POST"]
    },
    {
      "DownstreamPathTemplate": "/users/auth/verify-email",
      "DownstreamScheme": "http",
      "DownstreamHostAndPorts": [{ "Host": "localhost", "Port": 5001 }],
      "UpstreamPathTemplate": "/api/users/verify-email",
      "UpstreamHttpMethod": ["POST"]
    },
    {
      "DownstreamPathTemplate": "/users/auth/resend-verification",
      "DownstreamScheme": "http",
      "DownstreamHostAndPorts": [{ "Host": "localhost", "Port": 5001 }],
      "UpstreamPathTemplate": "/api/users/resend-verification",
      "UpstreamHttpMethod": ["POST", "OPTIONS"],
      "RateLimitOptions": {
        "ClientWhitelist": [],
        "EnableRateLimiting": true,
        "Period": "5m",
        "PeriodTimespan": 300,
        "Limit": 3
      }
    },
    {
      "DownstreamPathTemplate": "/users/auth/verify-phone/request",
      "DownstreamScheme": "http",
      "DownstreamHostAndPorts": [{ "Host": "localhost", "Port": 5001 }],
      "UpstreamPathTemplate": "/api/users/verify-phone/request",
      "UpstreamHttpMethod": ["POST", "OPTIONS"],
      "AuthenticationOptions": {
        "AuthenticationProviderKey": "Bearer",
        "AllowedScopes": []
      },
      "RateLimitOptions": {
        "ClientWhitelist": [],
        "EnableRateLimiting": true,
        "Period": "1h",
        "PeriodTimespan": 3600,
        "Limit": 3
      }
    },
    {
      "DownstreamPathTemplate": "/users/auth/verify-phone/confirm",
      "DownstreamScheme": "http",
      "DownstreamHostAndPorts": [{ "Host": "localhost", "Port": 5001 }],
      "UpstreamPathTemplate": "/api/users/verify-phone/confirm",
      "UpstreamHttpMethod": ["POST", "OPTIONS"],
      "AuthenticationOptions": {
        "AuthenticationProviderKey": "Bearer",
        "AllowedScopes": []
      }
    },
    {
      "DownstreamPathTemplate": "/users/auth/request-password-reset",
      "DownstreamScheme": "http",
      "DownstreamHostAndPorts": [{ "Host": "localhost", "Port": 5001 }],
      "UpstreamPathTemplate": "/api/users/request-password-reset",
      "UpstreamHttpMethod": ["POST", "OPTIONS"],
      "RateLimitOptions": {
        "ClientWhitelist": [],
        "EnableRateLimiting": true,
        "Period": "1h",
        "PeriodTimespan": 3600,
        "Limit": 3
      }
    },
    {
      "DownstreamPathTemplate": "/users/auth/reset-password",
      "DownstreamScheme": "http",
      "DownstreamHostAndPorts": [{ "Host": "localhost", "Port": 5001 }],
      "UpstreamPathTemplate": "/api/users/reset-password",
      "UpstreamHttpMethod": ["POST"]
    },
    {
      "DownstreamPathTemplate": "/users/auth/change-password",
      "DownstreamScheme": "http",
      "DownstreamHostAndPorts": [{ "Host": "localhost", "Port": 5001 }],
      "UpstreamPathTemplate": "/api/users/change-password",
      "UpstreamHttpMethod": ["POST", "OPTIONS"],
      "AuthenticationOptions": {
        "AuthenticationProviderKey": "Bearer"
      }
    },
    {
      "DownstreamPathTemplate": "/users/profile",
      "DownstreamScheme": "http",
      "DownstreamHostAndPorts": [{ "Host": "localhost", "Port": 5001 }],
      "UpstreamPathTemplate": "/api/users/profile",
      "UpstreamHttpMethod": ["GET"],
      "AuthenticationOptions": {
        "AuthenticationProviderKey": "Bearer"
      }
    },
    {
      "DownstreamPathTemplate": "/users/profile",
      "DownstreamScheme": "http",
      "DownstreamHostAndPorts": [{ "Host": "localhost", "Port": 5001 }],
      "UpstreamPathTemplate": "/api/users/profile",
      "UpstreamHttpMethod": ["PUT"],
      "AuthenticationOptions": {
        "AuthenticationProviderKey": "Bearer"
      }
    },
    {
      "DownstreamPathTemplate": "/users/search",
      "DownstreamScheme": "http",
      "DownstreamHostAndPorts": [{ "Host": "localhost", "Port": 5001 }],
      "UpstreamPathTemplate": "/api/users/search",
      "UpstreamHttpMethod": ["GET"],
      "AuthenticationOptions": {
        "AuthenticationProviderKey": "Bearer"
      },
      "AddQueriesToRequest": true
    },
    {
      "DownstreamPathTemplate": "/users/phone/send-verification",
      "DownstreamScheme": "http",
      "DownstreamHostAndPorts": [{ "Host": "localhost", "Port": 5001 }],
      "UpstreamPathTemplate": "/api/users/phone/send-verification",
      "UpstreamHttpMethod": ["POST", "OPTIONS"],
      "AuthenticationOptions": {
        "AuthenticationProviderKey": "Bearer"
      },
      "RateLimitOptions": {
        "ClientWhitelist": [],
        "EnableRateLimiting": true,
        "Period": "1m",
        "PeriodTimespan": 60,
        "Limit": 5
      }
    },
    {
      "DownstreamPathTemplate": "/users/phone/verify",
      "DownstreamScheme": "http",
      "DownstreamHostAndPorts": [{ "Host": "localhost", "Port": 5001 }],
      "UpstreamPathTemplate": "/api/users/phone/verify",
      "UpstreamHttpMethod": ["POST", "OPTIONS"],
      "AuthenticationOptions": {
        "AuthenticationProviderKey": "Bearer"
      }
    },
    {
      "DownstreamPathTemplate": "/users/statistics",
      "DownstreamScheme": "http",
      "DownstreamHostAndPorts": [{ "Host": "localhost", "Port": 5001 }],
      "UpstreamPathTemplate": "/api/users/statistics",
      "UpstreamHttpMethod": ["GET"],
      "AuthenticationOptions": {
        "AuthenticationProviderKey": "Bearer"
      },
      "AddQueriesToRequest": true
    },
    {
      "DownstreamPathTemplate": "/users/{userId}/activity",
      "DownstreamScheme": "http",
      "DownstreamHostAndPorts": [{ "Host": "localhost", "Port": 5001 }],
      "UpstreamPathTemplate": "/api/users/{userId}/activity",
      "UpstreamHttpMethod": ["GET"],
      "AuthenticationOptions": {
        "AuthenticationProviderKey": "Bearer"
      },
      "AddQueriesToRequest": true
    },
    {
      "DownstreamPathTemplate": "/users/email-availability",
      "DownstreamScheme": "http",
      "DownstreamHostAndPorts": [{ "Host": "localhost", "Port": 5001 }],
      "UpstreamPathTemplate": "/api/users/email-availability",
      "UpstreamHttpMethod": ["GET"],
      "AddQueriesToRequest": true
    },
    {
      "DownstreamPathTemplate": "/users/{userId}/roles",
      "DownstreamScheme": "http",
      "DownstreamHostAndPorts": [{ "Host": "localhost", "Port": 5001 }],
      "UpstreamPathTemplate": "/api/users/{userId}/roles",
      "UpstreamHttpMethod": ["GET"],
      "AuthenticationOptions": {
        "AuthenticationProviderKey": "Bearer"
      }
    },
    {
      "DownstreamPathTemplate": "/users/skills/favorites",
      "DownstreamScheme": "http",
      "DownstreamHostAndPorts": [{ "Host": "localhost", "Port": 5001 }],
      "UpstreamPathTemplate": "/api/users/favorites",
      "UpstreamHttpMethod": ["GET"],
      "AuthenticationOptions": {
        "AuthenticationProviderKey": "Bearer"
      },
      "AddQueriesToRequest": true
    },
    {
      "DownstreamPathTemplate": "/users/skills/favorites",
      "DownstreamScheme": "http",
      "DownstreamHostAndPorts": [{ "Host": "localhost", "Port": 5001 }],
      "UpstreamPathTemplate": "/api/users/favorites",
      "UpstreamHttpMethod": ["POST", "OPTIONS"],
      "AuthenticationOptions": {
        "AuthenticationProviderKey": "Bearer"
      }
    },
    {
      "DownstreamPathTemplate": "/users/skills/favorites/details",
      "DownstreamScheme": "http",
      "DownstreamHostAndPorts": [{ "Host": "localhost", "Port": 5001 }],
      "UpstreamPathTemplate": "/api/users/favorites/details",
      "UpstreamHttpMethod": ["GET"],
      "AuthenticationOptions": {
        "AuthenticationProviderKey": "Bearer"
      },
      "AddQueriesToRequest": true
    },
    {
      "DownstreamPathTemplate": "/users/skills/favorites/{skillId}",
      "DownstreamScheme": "http",
      "DownstreamHostAndPorts": [{ "Host": "localhost", "Port": 5001 }],
      "UpstreamPathTemplate": "/api/users/favorites/{skillId}",
      "UpstreamHttpMethod": ["DELETE"],
      "AuthenticationOptions": {
        "AuthenticationProviderKey": "Bearer"
      }
    },
    {
      "DownstreamPathTemplate": "/users/permissions/my",
      "DownstreamScheme": "http",
      "DownstreamHostAndPorts": [{ "Host": "localhost", "Port": 5001 }],
      "UpstreamPathTemplate": "/api/users/permissions/my",
      "UpstreamHttpMethod": ["GET"],
      "AuthenticationOptions": {
        "AuthenticationProviderKey": "Bearer"
      }
    },
    {
      "DownstreamPathTemplate": "/users/permissions/check",
      "DownstreamScheme": "http",
      "DownstreamHostAndPorts": [{ "Host": "localhost", "Port": 5001 }],
      "UpstreamPathTemplate": "/api/users/permissions/check",
      "UpstreamHttpMethod": ["POST", "OPTIONS"],
      "AuthenticationOptions": {
        "AuthenticationProviderKey": "Bearer"
      }
    },
    {
      "DownstreamPathTemplate": "/users/permissions/admin/user/{userId}",
      "DownstreamScheme": "http",
      "DownstreamHostAndPorts": [{ "Host": "localhost", "Port": 5001 }],
      "UpstreamPathTemplate": "/api/users/permissions/admin/user/{userId}",
      "UpstreamHttpMethod": ["GET"],
      "AuthenticationOptions": {
        "AuthenticationProviderKey": "Bearer"
      }
    },
    {
      "DownstreamPathTemplate": "/users/permissions/admin/grant",
      "DownstreamScheme": "http",
      "DownstreamHostAndPorts": [{ "Host": "localhost", "Port": 5001 }],
      "UpstreamPathTemplate": "/api/users/permissions/admin/grant",
      "UpstreamHttpMethod": ["POST", "OPTIONS"],
      "AuthenticationOptions": {
        "AuthenticationProviderKey": "Bearer"
      }
    },
    {
      "DownstreamPathTemplate": "/users/permissions/admin/revoke",
      "DownstreamScheme": "http",
      "DownstreamHostAndPorts": [{ "Host": "localhost", "Port": 5001 }],
      "UpstreamPathTemplate": "/api/users/permissions/admin/revoke",
      "UpstreamHttpMethod": ["POST", "OPTIONS"],
      "AuthenticationOptions": {
        "AuthenticationProviderKey": "Bearer"
      }
    },
    {
      "DownstreamPathTemplate": "/users/permissions/admin/assign-role",
      "DownstreamScheme": "http",
      "DownstreamHostAndPorts": [{ "Host": "localhost", "Port": 5001 }],
      "UpstreamPathTemplate": "/api/users/permissions/admin/assign-role",
      "UpstreamHttpMethod": ["POST", "OPTIONS"],
      "AuthenticationOptions": {
        "AuthenticationProviderKey": "Bearer"
      }
    },
    {
      "DownstreamPathTemplate": "/users/permissions/admin/remove-role",
      "DownstreamScheme": "http",
      "DownstreamHostAndPorts": [{ "Host": "localhost", "Port": 5001 }],
      "UpstreamPathTemplate": "/api/users/permissions/admin/remove-role",
      "UpstreamHttpMethod": ["POST", "OPTIONS"],
      "AuthenticationOptions": {
        "AuthenticationProviderKey": "Bearer"
      }
    },
    {
      "DownstreamPathTemplate": "/skills/my-skills",
      "DownstreamScheme": "http",
      "DownstreamHostAndPorts": [{ "Host": "localhost", "Port": 5002 }],
      "UpstreamPathTemplate": "/api/skills/my-skills",
      "UpstreamHttpMethod": ["GET"],
      "AuthenticationOptions": {
        "AuthenticationProviderKey": "Bearer"
      },
      "AddQueriesToRequest": true
    },
    {
      "DownstreamPathTemplate": "/skills",
      "DownstreamScheme": "http",
      "DownstreamHostAndPorts": [{ "Host": "localhost", "Port": 5002 }],
      "UpstreamPathTemplate": "/api/skills",
      "UpstreamHttpMethod": ["GET"],
      "AddQueriesToRequest": true
    },
    {
      "DownstreamPathTemplate": "/skills/{skillId}",
      "DownstreamScheme": "http",
      "DownstreamHostAndPorts": [{ "Host": "localhost", "Port": 5002 }],
      "UpstreamPathTemplate": "/api/skills/{skillId}",
      "UpstreamHttpMethod": ["GET"],
      "AddQueriesToRequest": true
    },
    {
      "DownstreamPathTemplate": "/skills",
      "DownstreamScheme": "http",
      "DownstreamHostAndPorts": [{ "Host": "localhost", "Port": 5002 }],
      "UpstreamPathTemplate": "/api/skills",
      "UpstreamHttpMethod": ["POST", "OPTIONS"],
      "AuthenticationOptions": {
        "AuthenticationProviderKey": "Bearer"
      }
    },
    {
      "DownstreamPathTemplate": "/skills/{skillId}",
      "DownstreamScheme": "http",
      "DownstreamHostAndPorts": [{ "Host": "localhost", "Port": 5002 }],
      "UpstreamPathTemplate": "/api/skills/{skillId}",
      "UpstreamHttpMethod": ["PUT", "DELETE"],
      "AuthenticationOptions": {
        "AuthenticationProviderKey": "Bearer"
      }
    },
    {
      "DownstreamPathTemplate": "/skills/{skillId}/rate",
      "DownstreamScheme": "http",
      "DownstreamHostAndPorts": [{ "Host": "localhost", "Port": 5002 }],
      "UpstreamPathTemplate": "/api/skills/{skillId}/rate",
      "UpstreamHttpMethod": ["POST", "OPTIONS"],
      "AuthenticationOptions": {
        "AuthenticationProviderKey": "Bearer"
      }
    },
    {
      "DownstreamPathTemplate": "/skills/{skillId}/endorse",
      "DownstreamScheme": "http",
      "DownstreamHostAndPorts": [{ "Host": "localhost", "Port": 5002 }],
      "UpstreamPathTemplate": "/api/skills/{skillId}/endorse",
      "UpstreamHttpMethod": ["POST", "OPTIONS"],
      "AuthenticationOptions": {
        "AuthenticationProviderKey": "Bearer"
      }
    },
    {
      "DownstreamPathTemplate": "/skills/categories",
      "DownstreamScheme": "http",
      "DownstreamHostAndPorts": [{ "Host": "localhost", "Port": 5002 }],
      "UpstreamPathTemplate": "/api/skills/categories",
      "UpstreamHttpMethod": ["GET"],
      "AddQueriesToRequest": true
    },
    {
      "DownstreamPathTemplate": "/categories",
      "DownstreamScheme": "http",
      "DownstreamHostAndPorts": [{ "Host": "localhost", "Port": 5002 }],
      "UpstreamPathTemplate": "/api/categories",
      "UpstreamHttpMethod": ["GET"],
      "AddQueriesToRequest": true
    },
    {
      "DownstreamPathTemplate": "/categories",
      "DownstreamScheme": "http",
      "DownstreamHostAndPorts": [{ "Host": "localhost", "Port": 5002 }],
      "UpstreamPathTemplate": "/api/categories",
      "UpstreamHttpMethod": ["POST", "OPTIONS"],
      "AuthenticationOptions": {
        "AuthenticationProviderKey": "Bearer"
      }
    },
    {
      "DownstreamPathTemplate": "/categories/{categoryId}",
      "DownstreamScheme": "http",
      "DownstreamHostAndPorts": [{ "Host": "localhost", "Port": 5002 }],
      "UpstreamPathTemplate": "/api/categories/{categoryId}",
      "UpstreamHttpMethod": ["PUT"],
      "AuthenticationOptions": {
        "AuthenticationProviderKey": "Bearer"
      }
    },
    {
      "DownstreamPathTemplate": "/skills/proficiency-levels",
      "DownstreamScheme": "http",
      "DownstreamHostAndPorts": [{ "Host": "localhost", "Port": 5002 }],
      "UpstreamPathTemplate": "/api/skills/proficiency-levels",
      "UpstreamHttpMethod": ["GET"],
      "AddQueriesToRequest": true
    },
    {
      "DownstreamPathTemplate": "/proficiency-levels",
      "DownstreamScheme": "http",
      "DownstreamHostAndPorts": [{ "Host": "localhost", "Port": 5002 }],
      "UpstreamPathTemplate": "/api/proficiency-levels",
      "UpstreamHttpMethod": ["GET"],
      "AddQueriesToRequest": true
    },
    {
      "DownstreamPathTemplate": "/proficiency-levels",
      "DownstreamScheme": "http",
      "DownstreamHostAndPorts": [{ "Host": "localhost", "Port": 5002 }],
      "UpstreamPathTemplate": "/api/proficiency-levels",
      "UpstreamHttpMethod": ["POST", "OPTIONS"],
      "AuthenticationOptions": {
        "AuthenticationProviderKey": "Bearer"
      }
    },
    {
      "DownstreamPathTemplate": "/analytics/statistics",
      "DownstreamScheme": "http",
      "DownstreamHostAndPorts": [{ "Host": "localhost", "Port": 5002 }],
      "UpstreamPathTemplate": "/api/skills/analytics/statistics",
      "UpstreamHttpMethod": ["GET"],
      "AddQueriesToRequest": true
    },
    {
      "DownstreamPathTemplate": "/analytics/popular-tags",
      "DownstreamScheme": "http",
      "DownstreamHostAndPorts": [{ "Host": "localhost", "Port": 5002 }],
      "UpstreamPathTemplate": "/api/skills/analytics/popular-tags",
      "UpstreamHttpMethod": ["GET"],
      "AddQueriesToRequest": true
    },
    {
      "DownstreamPathTemplate": "/recommendations",
      "DownstreamScheme": "http",
      "DownstreamHostAndPorts": [{ "Host": "localhost", "Port": 5002 }],
      "UpstreamPathTemplate": "/api/skills/recommendations",
      "UpstreamHttpMethod": ["GET"],
      "AuthenticationOptions": {
        "AuthenticationProviderKey": "Bearer"
      },
      "AddQueriesToRequest": true
    },
    {
      "DownstreamPathTemplate": "/matches/find",
      "DownstreamScheme": "http",
      "DownstreamHostAndPorts": [
        { "Host": "localhost", "Port": 5003 }
      ],
      "UpstreamPathTemplate": "/api/matches/find",
      "UpstreamHttpMethod": ["POST", "OPTIONS"],
      "AuthenticationOptions": {
        "AuthenticationProviderKey": "Bearer",
        "AllowedScopes": []
      }
    },
    {
      "DownstreamPathTemplate": "/matches/{matchId}",
      "DownstreamScheme": "http",
      "DownstreamHostAndPorts": [
        { "Host": "localhost", "Port": 5003 }
      ],
      "UpstreamPathTemplate": "/api/matches/{matchId}",
      "UpstreamHttpMethod": ["GET"],
      "AuthenticationOptions": {
        "AuthenticationProviderKey": "Bearer",
        "AllowedScopes": []
      }
    },
    {
      "DownstreamPathTemplate": "/matches/{matchId}/accept",
      "DownstreamScheme": "http",
      "DownstreamHostAndPorts": [
        { "Host": "localhost", "Port": 5003 }
      ],
      "UpstreamPathTemplate": "/api/matches/{matchId}/accept",
      "UpstreamHttpMethod": ["POST", "OPTIONS"],
      "AuthenticationOptions": {
        "AuthenticationProviderKey": "Bearer",
        "AllowedScopes": []
      }
    },
    {
      "DownstreamPathTemplate": "/matches/{matchId}/reject",
      "DownstreamScheme": "http",
      "DownstreamHostAndPorts": [
        { "Host": "localhost", "Port": 5003 }
      ],
      "UpstreamPathTemplate": "/api/matches/{matchId}/reject",
      "UpstreamHttpMethod": ["POST", "OPTIONS"],
      "AuthenticationOptions": {
        "AuthenticationProviderKey": "Bearer",
        "AllowedScopes": []
      }
    },
    {
      "DownstreamPathTemplate": "/matches/my",
      "DownstreamScheme": "http",
      "DownstreamHostAndPorts": [
        { "Host": "localhost", "Port": 5003 }
      ],
      "UpstreamPathTemplate": "/api/matches/my",
      "UpstreamHttpMethod": ["GET"],
      "AuthenticationOptions": {
        "AuthenticationProviderKey": "Bearer",
        "AllowedScopes": []
      },
      "AddQueriesToRequest": true
    },
    {
      "DownstreamPathTemplate": "/analytics/statistics",
      "DownstreamScheme": "http",
      "DownstreamHostAndPorts": [
        { "Host": "localhost", "Port": 5003 }
      ],
      "UpstreamPathTemplate": "/api/matches/statistics",
      "UpstreamHttpMethod": ["GET"],
      "AddQueriesToRequest": true
    },

    {
      "DownstreamPathTemplate": "/matches/requests",
      "DownstreamScheme": "http",
      "DownstreamHostAndPorts": [
        { "Host": "localhost", "Port": 5003 }
      ],
      "UpstreamPathTemplate": "/api/matches/requests",
      "UpstreamHttpMethod": ["POST", "OPTIONS"],
      "AuthenticationOptions": {
        "AuthenticationProviderKey": "Bearer",
        "AllowedScopes": []
      }
    },
    {
      "DownstreamPathTemplate": "/matches/requests/incoming",
      "DownstreamScheme": "http",
      "DownstreamHostAndPorts": [
        { "Host": "localhost", "Port": 5003 }
      ],
      "UpstreamPathTemplate": "/api/matches/requests/incoming",
      "UpstreamHttpMethod": ["GET"],
      "AuthenticationOptions": {
        "AuthenticationProviderKey": "Bearer",
        "AllowedScopes": []
      },
      "AddQueriesToRequest": true
    },
    {
      "DownstreamPathTemplate": "/matches/requests/outgoing",
      "DownstreamScheme": "http",
      "DownstreamHostAndPorts": [
        { "Host": "localhost", "Port": 5003 }
      ],
      "UpstreamPathTemplate": "/api/matches/requests/outgoing",
      "UpstreamHttpMethod": ["GET"],
      "AuthenticationOptions": {
        "AuthenticationProviderKey": "Bearer",
        "AllowedScopes": []
      },
      "AddQueriesToRequest": true
    },
    {
      "DownstreamPathTemplate": "/matches/requests/{requestId}/accept",
      "DownstreamScheme": "http",
      "DownstreamHostAndPorts": [
        { "Host": "localhost", "Port": 5003 }
      ],
      "UpstreamPathTemplate": "/api/matches/requests/{requestId}/accept",
      "UpstreamHttpMethod": ["POST", "OPTIONS"],
      "AuthenticationOptions": {
        "AuthenticationProviderKey": "Bearer",
        "AllowedScopes": []
      }
    },
    {
      "DownstreamPathTemplate": "/matches/requests/{requestId}/reject",
      "DownstreamScheme": "http",
      "DownstreamHostAndPorts": [
        { "Host": "localhost", "Port": 5003 }
      ],
      "UpstreamPathTemplate": "/api/matches/requests/{requestId}/reject",
      "UpstreamHttpMethod": ["POST", "OPTIONS"],
      "AuthenticationOptions": {
        "AuthenticationProviderKey": "Bearer",
        "AllowedScopes": []
      }
    },
    {
      "DownstreamPathTemplate": "/matches/requests/thread/{threadId}",
      "DownstreamScheme": "http",
      "DownstreamHostAndPorts": [
        { "Host": "localhost", "Port": 5003 }
      ],
      "UpstreamPathTemplate": "/api/matches/requests/thread/{threadId}",
      "UpstreamHttpMethod": ["GET"],
      "AuthenticationOptions": {
        "AuthenticationProviderKey": "Bearer",
        "AllowedScopes": []
      }
    },
    {
      "DownstreamPathTemplate": "/appointments",
      "DownstreamScheme": "http",
      "DownstreamHostAndPorts": [
        { "Host": "localhost", "Port": 5004 }
      ],
      "UpstreamPathTemplate": "/api/appointments",
      "UpstreamHttpMethod": ["POST", "OPTIONS"],
      "AuthenticationOptions": {
        "AuthenticationProviderKey": "Bearer",
        "AllowedScopes": []
      }
    },
    {
      "DownstreamPathTemplate": "/appointments/{appointmentId}/accept",
      "DownstreamScheme": "http",
      "DownstreamHostAndPorts": [
        { "Host": "localhost", "Port": 5004 }
      ],
      "UpstreamPathTemplate": "/api/appointments/{appointmentId}/accept",
      "UpstreamHttpMethod": ["POST", "OPTIONS"],
      "AuthenticationOptions": {
        "AuthenticationProviderKey": "Bearer",
        "AllowedScopes": []
      }
    },
    {
      "DownstreamPathTemplate": "/appointments/{appointmentId}/cancel",
      "DownstreamScheme": "http",
      "DownstreamHostAndPorts": [
        { "Host": "localhost", "Port": 5004 }
      ],
      "UpstreamPathTemplate": "/api/appointments/{appointmentId}/cancel",
      "UpstreamHttpMethod": ["POST", "OPTIONS"],
      "AuthenticationOptions": {
        "AuthenticationProviderKey": "Bearer",
        "AllowedScopes": []
      }
    },
    {
      "DownstreamPathTemplate": "/appointments/{appointmentId}/reschedule",
      "DownstreamScheme": "http",
      "DownstreamHostAndPorts": [
        { "Host": "localhost", "Port": 5004 }
      ],
      "UpstreamPathTemplate": "/api/appointments/{appointmentId}/reschedule",
      "UpstreamHttpMethod": ["POST", "OPTIONS"],
      "AuthenticationOptions": {
        "AuthenticationProviderKey": "Bearer",
        "AllowedScopes": []
      }
    },
    {
      "DownstreamPathTemplate": "/appointments/{appointmentId}",
      "DownstreamScheme": "http",
      "DownstreamHostAndPorts": [
        { "Host": "localhost", "Port": 5004 }
      ],
      "UpstreamPathTemplate": "/api/appointments/{appointmentId}",
      "UpstreamHttpMethod": ["GET"],
      "AuthenticationOptions": {
        "AuthenticationProviderKey": "Bearer",
        "AllowedScopes": []
      }
    },
    {
      "DownstreamPathTemplate": "/my/appointments",
      "DownstreamScheme": "http",
      "DownstreamHostAndPorts": [
        { "Host": "localhost", "Port": 5004 }
      ],
      "UpstreamPathTemplate": "/api/my/appointments",
      "UpstreamHttpMethod": ["GET"],
      "AuthenticationOptions": {
        "AuthenticationProviderKey": "Bearer",
        "AllowedScopes": []
      },
      "AddQueriesToRequest": true
    },
    {
      "DownstreamPathTemplate": "/calls/create",
      "DownstreamScheme": "http",
      "DownstreamHostAndPorts": [{ "Host": "localhost", "Port": 5005 }],
      "UpstreamPathTemplate": "/api/calls/create",
      "UpstreamHttpMethod": ["POST", "OPTIONS"],
      "AuthenticationOptions": {
        "AuthenticationProviderKey": "Bearer",
        "AllowedScopes": []
      }
    },
    {
      "DownstreamPathTemplate": "/calls/join",
      "DownstreamScheme": "http",
      "DownstreamHostAndPorts": [{ "Host": "localhost", "Port": 5005 }],
      "UpstreamPathTemplate": "/api/calls/join",
      "UpstreamHttpMethod": ["POST", "OPTIONS"],
      "AuthenticationOptions": {
        "AuthenticationProviderKey": "Bearer",
        "AllowedScopes": []
      }
    },
    {
      "DownstreamPathTemplate": "/calls/leave",
      "DownstreamScheme": "http",
      "DownstreamHostAndPorts": [{ "Host": "localhost", "Port": 5005 }],
      "UpstreamPathTemplate": "/api/calls/leave",
      "UpstreamHttpMethod": ["POST", "OPTIONS"],
      "AuthenticationOptions": {
        "AuthenticationProviderKey": "Bearer",
        "AllowedScopes": []
      }
    },
    {
      "DownstreamPathTemplate": "/calls/start",
      "DownstreamScheme": "http",
      "DownstreamHostAndPorts": [{ "Host": "localhost", "Port": 5005 }],
      "UpstreamPathTemplate": "/api/calls/start",
      "UpstreamHttpMethod": ["POST", "OPTIONS"],
      "AuthenticationOptions": {
        "AuthenticationProviderKey": "Bearer",
        "AllowedScopes": []
      }
    },
    {
      "DownstreamPathTemplate": "/calls/end",
      "DownstreamScheme": "http",
      "DownstreamHostAndPorts": [{ "Host": "localhost", "Port": 5005 }],
      "UpstreamPathTemplate": "/api/calls/end",
      "UpstreamHttpMethod": ["POST", "OPTIONS"],
      "AuthenticationOptions": {
        "AuthenticationProviderKey": "Bearer",
        "AllowedScopes": []
      }
    },
    {
      "DownstreamPathTemplate": "/calls/{sessionId}",
      "DownstreamScheme": "http",
      "DownstreamHostAndPorts": [{ "Host": "localhost", "Port": 5005 }],
      "UpstreamPathTemplate": "/api/calls/{sessionId}",
      "UpstreamHttpMethod": ["GET"],
      "AuthenticationOptions": {
        "AuthenticationProviderKey": "Bearer",
        "AllowedScopes": []
      }
    },
    {
      "DownstreamPathTemplate": "/my/calls",
      "DownstreamScheme": "http",
      "DownstreamHostAndPorts": [{ "Host": "localhost", "Port": 5005 }],
      "UpstreamPathTemplate": "/api/my/calls",
      "UpstreamHttpMethod": ["GET"],
      "AuthenticationOptions": {
        "AuthenticationProviderKey": "Bearer",
        "AllowedScopes": []
      },
      "AddQueriesToRequest": true
    },
    {
      "DownstreamPathTemplate": "/statistics",
      "DownstreamScheme": "http",
      "DownstreamHostAndPorts": [{ "Host": "localhost", "Port": 5005 }],
      "UpstreamPathTemplate": "/api/calls/statistics",
      "UpstreamHttpMethod": ["GET"],
      "AddQueriesToRequest": true
    },
    {
      "DownstreamPathTemplate": "/notifications/send",
      "DownstreamScheme": "http",
      "DownstreamHostAndPorts": [
<<<<<<< HEAD
        { "Host": "localhost", "Port": 5006 }
=======
        { "Host": "localhost", "Port": 5005 }
>>>>>>> 29b8c5ec
      ],
      "UpstreamPathTemplate": "/api/notifications/send",
      "UpstreamHttpMethod": ["POST", "OPTIONS"],
      "AuthenticationOptions": {
        "AuthenticationProviderKey": "Bearer",
        "AllowedScopes": []
      }
    },
    {
      "DownstreamPathTemplate": "/notifications/bulk",
      "DownstreamScheme": "http",
      "DownstreamHostAndPorts": [
<<<<<<< HEAD
        { "Host": "localhost", "Port": 5006 }
=======
        { "Host": "localhost", "Port": 5005 }
>>>>>>> 29b8c5ec
      ],
      "UpstreamPathTemplate": "/api/notifications/bulk",
      "UpstreamHttpMethod": ["POST", "OPTIONS"],
      "AuthenticationOptions": {
        "AuthenticationProviderKey": "Bearer",
        "AllowedScopes": []
      }
    },
    {
      "DownstreamPathTemplate": "/notifications/{notificationId}/cancel",
      "DownstreamScheme": "http",
      "DownstreamHostAndPorts": [
<<<<<<< HEAD
        { "Host": "localhost", "Port": 5006 }
=======
        { "Host": "localhost", "Port": 5005 }
>>>>>>> 29b8c5ec
      ],
      "UpstreamPathTemplate": "/api/notifications/{notificationId}/cancel",
      "UpstreamHttpMethod": ["POST", "OPTIONS"],
      "AuthenticationOptions": {
        "AuthenticationProviderKey": "Bearer",
        "AllowedScopes": []
      }
    },
    {
      "DownstreamPathTemplate": "/notifications/{notificationId}/retry",
      "DownstreamScheme": "http",
      "DownstreamHostAndPorts": [
<<<<<<< HEAD
        { "Host": "localhost", "Port": 5006 }
=======
        { "Host": "localhost", "Port": 5005 }
>>>>>>> 29b8c5ec
      ],
      "UpstreamPathTemplate": "/api/notifications/{notificationId}/retry",
      "UpstreamHttpMethod": ["POST", "OPTIONS"],
      "AuthenticationOptions": {
        "AuthenticationProviderKey": "Bearer",
        "AllowedScopes": []
      }
    },
    {
      "DownstreamPathTemplate": "/notifications/{notificationId}/read",
      "DownstreamScheme": "http",
      "DownstreamHostAndPorts": [
<<<<<<< HEAD
        { "Host": "localhost", "Port": 5006 }
=======
        { "Host": "localhost", "Port": 5005 }
>>>>>>> 29b8c5ec
      ],
      "UpstreamPathTemplate": "/api/notifications/{notificationId}/read",
      "UpstreamHttpMethod": ["POST", "OPTIONS"],
      "AuthenticationOptions": {
        "AuthenticationProviderKey": "Bearer",
        "AllowedScopes": []
      }
    },
    {
      "DownstreamPathTemplate": "/preferences",
      "DownstreamScheme": "http",
      "DownstreamHostAndPorts": [
<<<<<<< HEAD
        { "Host": "localhost", "Port": 5006 }
=======
        { "Host": "localhost", "Port": 5005 }
>>>>>>> 29b8c5ec
      ],
      "UpstreamPathTemplate": "/api/notifications/preferences",
      "UpstreamHttpMethod": ["GET", "PUT"],
      "AuthenticationOptions": {
        "AuthenticationProviderKey": "Bearer",
        "AllowedScopes": []
      }
    },
    {
      "DownstreamPathTemplate": "/preferences",
      "DownstreamScheme": "http",
      "DownstreamHostAndPorts": [
<<<<<<< HEAD
        { "Host": "localhost", "Port": 5006 }
=======
        { "Host": "localhost", "Port": 5005 }
>>>>>>> 29b8c5ec
      ],
      "UpstreamPathTemplate": "/api/notifications/settings",
      "UpstreamHttpMethod": ["GET", "PUT"],
      "AuthenticationOptions": {
        "AuthenticationProviderKey": "Bearer",
        "AllowedScopes": []
      }
    },
    {
      "DownstreamPathTemplate": "/templates",
      "DownstreamScheme": "http",
      "DownstreamHostAndPorts": [
<<<<<<< HEAD
        { "Host": "localhost", "Port": 5006 }
=======
        { "Host": "localhost", "Port": 5005 }
>>>>>>> 29b8c5ec
      ],
      "UpstreamPathTemplate": "/api/notifications/templates",
      "UpstreamHttpMethod": ["GET", "POST"],
      "AuthenticationOptions": {
        "AuthenticationProviderKey": "Bearer",
        "AllowedScopes": []
      },
      "AddQueriesToRequest": true
    },
    {
      "DownstreamPathTemplate": "/templates/{templateId}",
      "DownstreamScheme": "http",
      "DownstreamHostAndPorts": [
<<<<<<< HEAD
        { "Host": "localhost", "Port": 5006 }
=======
        { "Host": "localhost", "Port": 5005 }
>>>>>>> 29b8c5ec
      ],
      "UpstreamPathTemplate": "/api/notifications/templates/{templateId}",
      "UpstreamHttpMethod": ["PUT"],
      "AuthenticationOptions": {
        "AuthenticationProviderKey": "Bearer",
        "AllowedScopes": []
      }
    },
    {
      "DownstreamPathTemplate": "/analytics/statistics",
      "DownstreamScheme": "http",
      "DownstreamHostAndPorts": [
<<<<<<< HEAD
        { "Host": "localhost", "Port": 5006 }
=======
        { "Host": "localhost", "Port": 5005 }
>>>>>>> 29b8c5ec
      ],
      "UpstreamPathTemplate": "/api/notifications/analytics/statistics",
      "UpstreamHttpMethod": ["GET"],
      "AuthenticationOptions": {
        "AuthenticationProviderKey": "Bearer",
        "AllowedScopes": []
      },
      "AddQueriesToRequest": true
    },
    {
      "DownstreamPathTemplate": "/skills/export",
      "DownstreamScheme": "http",
      "DownstreamHostAndPorts": [{ "Host": "localhost", "Port": 5002 }],
      "UpstreamPathTemplate": "/api/skills/export",
      "UpstreamHttpMethod": ["POST", "OPTIONS"],
      "AuthenticationOptions": {
        "AuthenticationProviderKey": "Bearer"
      }
    },
    {
      "DownstreamPathTemplate": "/skills/{skillId}/similar",
      "DownstreamScheme": "http",
      "DownstreamHostAndPorts": [{ "Host": "localhost", "Port": 5002 }],
      "UpstreamPathTemplate": "/api/skills/{skillId}/similar",
      "UpstreamHttpMethod": ["GET"],
      "AddQueriesToRequest": true
    },
    {
      "DownstreamPathTemplate": "/calls/{sessionId}/quality-metrics",
      "DownstreamScheme": "http",
      "DownstreamHostAndPorts": [{ "Host": "localhost", "Port": 5005 }],
      "UpstreamPathTemplate": "/api/calls/{sessionId}/quality-metrics",
      "UpstreamHttpMethod": ["GET"],
      "AuthenticationOptions": {
        "AuthenticationProviderKey": "Bearer",
        "AllowedScopes": []
      },
      "AddQueriesToRequest": true
    },
    {
      "DownstreamPathTemplate": "/health/status",
      "DownstreamScheme": "http",
      "DownstreamHostAndPorts": [{ "Host": "localhost", "Port": 5001 }],
<<<<<<< HEAD
      "UpstreamPathTemplate": "/api/system/health/users",
=======
      "UpstreamPathTemplate": "/api/system/health/userservice",
>>>>>>> 29b8c5ec
      "UpstreamHttpMethod": ["GET"],
      "AddQueriesToRequest": true
    },
    {
      "DownstreamPathTemplate": "/health/status",
      "DownstreamScheme": "http",
      "DownstreamHostAndPorts": [{ "Host": "localhost", "Port": 5002 }],
<<<<<<< HEAD
      "UpstreamPathTemplate": "/api/system/health/skills",
=======
      "UpstreamPathTemplate": "/api/system/health/skillservice",
>>>>>>> 29b8c5ec
      "UpstreamHttpMethod": ["GET"],
      "AddQueriesToRequest": true
    },
    {
      "DownstreamPathTemplate": "/health/status",
      "DownstreamScheme": "http",
      "DownstreamHostAndPorts": [{ "Host": "localhost", "Port": 5003 }],
<<<<<<< HEAD
      "UpstreamPathTemplate": "/api/system/health/matches",
=======
      "UpstreamPathTemplate": "/api/system/health/matchmakingservice",
>>>>>>> 29b8c5ec
      "UpstreamHttpMethod": ["GET"],
      "AddQueriesToRequest": true
    },
    {
      "DownstreamPathTemplate": "/health/status",
      "DownstreamScheme": "http",
      "DownstreamHostAndPorts": [{ "Host": "localhost", "Port": 5004 }],
<<<<<<< HEAD
      "UpstreamPathTemplate": "/api/system/health/appointments",
=======
      "UpstreamPathTemplate": "/api/system/health/appointmentservice",
>>>>>>> 29b8c5ec
      "UpstreamHttpMethod": ["GET"],
      "AddQueriesToRequest": true
    },
    {
      "DownstreamPathTemplate": "/health/status",
      "DownstreamScheme": "http",
      "DownstreamHostAndPorts": [{ "Host": "localhost", "Port": 5005 }],
<<<<<<< HEAD
      "UpstreamPathTemplate": "/api/system/health/calls",
=======
      "UpstreamPathTemplate": "/api/system/health/videocallservice",
>>>>>>> 29b8c5ec
      "UpstreamHttpMethod": ["GET"],
      "AddQueriesToRequest": true
    },
    {
      "DownstreamPathTemplate": "/health/status",
      "DownstreamScheme": "http",
<<<<<<< HEAD
      "DownstreamHostAndPorts": [{ "Host": "localhost", "Port": 5006 }],
      "UpstreamPathTemplate": "/api/system/health/notifications",
=======
      "DownstreamHostAndPorts": [{ "Host": "localhost", "Port": 5005 }],
      "UpstreamPathTemplate": "/api/system/health/notificationservice",
>>>>>>> 29b8c5ec
      "UpstreamHttpMethod": ["GET"],
      "AddQueriesToRequest": true
    },
    {
      "DownstreamPathTemplate": "/metrics",
      "DownstreamScheme": "http",
      "DownstreamHostAndPorts": [{ "Host": "localhost", "Port": 5001 }],
<<<<<<< HEAD
      "UpstreamPathTemplate": "/api/system/metrics/users",
=======
      "UpstreamPathTemplate": "/api/system/metrics/userservice",
>>>>>>> 29b8c5ec
      "UpstreamHttpMethod": ["GET"]
    },
    {
      "DownstreamPathTemplate": "/metrics",
      "DownstreamScheme": "http",
      "DownstreamHostAndPorts": [{ "Host": "localhost", "Port": 5002 }],
<<<<<<< HEAD
      "UpstreamPathTemplate": "/api/system/metrics/skills",
=======
      "UpstreamPathTemplate": "/api/system/metrics/skillservice",
>>>>>>> 29b8c5ec
      "UpstreamHttpMethod": ["GET"]
    },
    {
      "DownstreamPathTemplate": "/metrics",
      "DownstreamScheme": "http",
      "DownstreamHostAndPorts": [{ "Host": "localhost", "Port": 5003 }],
<<<<<<< HEAD
      "UpstreamPathTemplate": "/api/system/metrics/matches",
=======
      "UpstreamPathTemplate": "/api/system/metrics/matchmakingservice",
>>>>>>> 29b8c5ec
      "UpstreamHttpMethod": ["GET"]
    },
    {
      "DownstreamPathTemplate": "/metrics",
      "DownstreamScheme": "http",
      "DownstreamHostAndPorts": [{ "Host": "localhost", "Port": 5004 }],
<<<<<<< HEAD
      "UpstreamPathTemplate": "/api/system/metrics/appointments",
=======
      "UpstreamPathTemplate": "/api/system/metrics/appointmentservice",
>>>>>>> 29b8c5ec
      "UpstreamHttpMethod": ["GET"]
    },
    {
      "DownstreamPathTemplate": "/metrics",
      "DownstreamScheme": "http",
      "DownstreamHostAndPorts": [{ "Host": "localhost", "Port": 5005 }],
<<<<<<< HEAD
      "UpstreamPathTemplate": "/api/system/metrics/calls",
=======
      "UpstreamPathTemplate": "/api/system/metrics/videocallservice",
>>>>>>> 29b8c5ec
      "UpstreamHttpMethod": ["GET"]
    },
    {
      "DownstreamPathTemplate": "/metrics",
      "DownstreamScheme": "http",
<<<<<<< HEAD
      "DownstreamHostAndPorts": [{ "Host": "localhost", "Port": 5006 }],
      "UpstreamPathTemplate": "/api/system/metrics/notifications",
=======
      "DownstreamHostAndPorts": [{ "Host": "localhost", "Port": 5005 }],
      "UpstreamPathTemplate": "/api/system/metrics/notificationservice",
>>>>>>> 29b8c5ec
      "UpstreamHttpMethod": ["GET"]
    },
    {
      "DownstreamPathTemplate": "/analytics/service-metrics",
      "DownstreamScheme": "http",
      "DownstreamHostAndPorts": [{ "Host": "gateway", "Port": 8080 }],
      "UpstreamPathTemplate": "/api/analytics/service-metrics",
      "UpstreamHttpMethod": ["GET"],
      "AuthenticationOptions": {
        "AuthenticationProviderKey": "Bearer",
        "AllowedScopes": []
      },
      "AddQueriesToRequest": true
    },
    {
      "DownstreamPathTemplate": "/notifications",
      "DownstreamScheme": "http",
      "DownstreamHostAndPorts": [
<<<<<<< HEAD
        { "Host": "localhost", "Port": 5006 }
=======
        { "Host": "localhost", "Port": 5005 }
>>>>>>> 29b8c5ec
      ],
      "UpstreamPathTemplate": "/api/notifications",
      "UpstreamHttpMethod": ["GET"],
      "AuthenticationOptions": {
        "AuthenticationProviderKey": "Bearer",
        "AllowedScopes": []
      },
      "AddQueriesToRequest": true
    },
    {
      "DownstreamPathTemplate": "/notifications/read-all",
      "DownstreamScheme": "http",
      "DownstreamHostAndPorts": [
<<<<<<< HEAD
        { "Host": "localhost", "Port": 5006 }
=======
        { "Host": "localhost", "Port": 5005 }
>>>>>>> 29b8c5ec
      ],
      "UpstreamPathTemplate": "/api/notifications/read-all",
      "UpstreamHttpMethod": ["POST", "OPTIONS"],
      "AuthenticationOptions": {
        "AuthenticationProviderKey": "Bearer",
        "AllowedScopes": []
      }
    },
    {
      "DownstreamPathTemplate": "/users/2fa/generate",
      "DownstreamScheme": "http",
      "DownstreamHostAndPorts": [{ "Host": "localhost", "Port": 5001 }],
      "UpstreamPathTemplate": "/api/users/2fa/generate",
      "UpstreamHttpMethod": ["POST", "OPTIONS"],
      "AuthenticationOptions": { "AuthenticationProviderKey": "Bearer" }
    },
    {
      "DownstreamPathTemplate": "/users/2fa/verify",
      "DownstreamScheme": "http",
      "DownstreamHostAndPorts": [{ "Host": "localhost", "Port": 5001 }],
      "UpstreamPathTemplate": "/api/users/2fa/verify",
      "UpstreamHttpMethod": ["POST", "OPTIONS"],
      "AuthenticationOptions": { "AuthenticationProviderKey": "Bearer" }
    },
    {
      "DownstreamPathTemplate": "/users/2fa/disable",
      "DownstreamScheme": "http",
      "DownstreamHostAndPorts": [{ "Host": "localhost", "Port": 5001 }],
      "UpstreamPathTemplate": "/api/users/2fa/disable",
      "UpstreamHttpMethod": ["POST", "OPTIONS"],
      "AuthenticationOptions": { "AuthenticationProviderKey": "Bearer" }
    },
    {
      "DownstreamPathTemplate": "/users/2fa/status",
      "DownstreamScheme": "http",
      "DownstreamHostAndPorts": [{ "Host": "localhost", "Port": 5001 }],
      "UpstreamPathTemplate": "/api/users/2fa/status",
      "UpstreamHttpMethod": ["GET"],
      "AuthenticationOptions": { "AuthenticationProviderKey": "Bearer" }
    },
    {
      "DownstreamPathTemplate": "/notifications/{notificationId}",
      "DownstreamScheme": "http",
      "DownstreamHostAndPorts": [
<<<<<<< HEAD
        { "Host": "localhost", "Port": 5006 }
=======
        { "Host": "localhost", "Port": 5005 }
>>>>>>> 29b8c5ec
      ],
      "UpstreamPathTemplate": "/api/notifications/{notificationId}",
      "UpstreamHttpMethod": ["DELETE"],
      "AuthenticationOptions": {
        "AuthenticationProviderKey": "Bearer",
        "AllowedScopes": []
      }
    },
    {
      "Comment": "========== ADMIN ROUTES - USER MANAGEMENT ==========",
      "DownstreamPathTemplate": "/api/admin/users",
      "DownstreamScheme": "http",
      "DownstreamHostAndPorts": [{ "Host": "localhost", "Port": 5001 }],
      "UpstreamPathTemplate": "/api/admin/users",
      "UpstreamHttpMethod": ["GET"],
      "AuthenticationOptions": {
        "AuthenticationProviderKey": "Bearer"
      },
      "RouteClaimsRequirement": {
        "permission": "users:view_all"
      },
      "AddQueriesToRequest": true
    },
    {
      "DownstreamPathTemplate": "/users/admin/{userId}/block",
      "DownstreamScheme": "http",
      "DownstreamHostAndPorts": [{ "Host": "localhost", "Port": 5001 }],
      "UpstreamPathTemplate": "/api/admin/users/{userId}/block",
      "UpstreamHttpMethod": ["POST", "OPTIONS"],
      "AuthenticationOptions": {
        "AuthenticationProviderKey": "Bearer"
      },
      "RouteClaimsRequirement": {
        "permission": "users:block"
      }
    },
    {
      "DownstreamPathTemplate": "/users/admin/{userId}/unblock",
      "DownstreamScheme": "http",
      "DownstreamHostAndPorts": [{ "Host": "localhost", "Port": 5001 }],
      "UpstreamPathTemplate": "/api/admin/users/{userId}/unblock",
      "UpstreamHttpMethod": ["POST", "OPTIONS"],
      "AuthenticationOptions": {
        "AuthenticationProviderKey": "Bearer"
      },
      "RouteClaimsRequirement": {
        "permission": "users:unblock"
      }
    },
    {
      "DownstreamPathTemplate": "/users/admin/{userId}",
      "DownstreamScheme": "http",
      "DownstreamHostAndPorts": [{ "Host": "localhost", "Port": 5001 }],
      "UpstreamPathTemplate": "/api/admin/users/{userId}",
      "UpstreamHttpMethod": ["DELETE"],
      "AuthenticationOptions": {
        "AuthenticationProviderKey": "Bearer"
      },
      "RouteClaimsRequirement": {
        "permission": "users:delete"
      }
    },
    {
      "Comment": "========== PERMISSION MANAGEMENT ROUTES ==========",
      "DownstreamPathTemplate": "/permission/check",
      "DownstreamScheme": "http",
      "DownstreamHostAndPorts": [{ "Host": "localhost", "Port": 5001 }],
      "UpstreamPathTemplate": "/api/permission/check",
      "UpstreamHttpMethod": ["GET"],
      "AuthenticationOptions": {
        "AuthenticationProviderKey": "Bearer"
      }
    },
    {
      "DownstreamPathTemplate": "/permission/my-permissions",
      "DownstreamScheme": "http",
      "DownstreamHostAndPorts": [{ "Host": "localhost", "Port": 5001 }],
      "UpstreamPathTemplate": "/api/permission/my-permissions",
      "UpstreamHttpMethod": ["GET"],
      "AuthenticationOptions": {
        "AuthenticationProviderKey": "Bearer"
      }
    },
    {
      "DownstreamPathTemplate": "/permission/grant",
      "DownstreamScheme": "http",
      "DownstreamHostAndPorts": [{ "Host": "localhost", "Port": 5001 }],
      "UpstreamPathTemplate": "/api/admin/permission/grant",
      "UpstreamHttpMethod": ["POST", "OPTIONS"],
      "AuthenticationOptions": {
        "AuthenticationProviderKey": "Bearer"
      },
      "RouteClaimsRequirement": {
        "permission": "permissions:manage"
      }
    },
    {
      "DownstreamPathTemplate": "/permission/revoke",
      "DownstreamScheme": "http",
      "DownstreamHostAndPorts": [{ "Host": "localhost", "Port": 5001 }],
      "UpstreamPathTemplate": "/api/admin/permission/revoke",
      "UpstreamHttpMethod": ["POST", "OPTIONS"],
      "AuthenticationOptions": {
        "AuthenticationProviderKey": "Bearer"
      },
      "RouteClaimsRequirement": {
        "permission": "permissions:manage"
      }
    },
    {
      "Comment": "========== ROLE MANAGEMENT ROUTES ==========",
      "DownstreamPathTemplate": "/permission/roles",
      "DownstreamScheme": "http",
      "DownstreamHostAndPorts": [{ "Host": "localhost", "Port": 5001 }],
      "UpstreamPathTemplate": "/api/admin/roles",
      "UpstreamHttpMethod": ["GET"],
      "AuthenticationOptions": {
        "AuthenticationProviderKey": "Bearer"
      },
      "RouteClaimsRequirement": {
        "permission": "roles:view"
      }
    },
    {
      "DownstreamPathTemplate": "/permission/roles",
      "DownstreamScheme": "http",
      "DownstreamHostAndPorts": [{ "Host": "localhost", "Port": 5001 }],
      "UpstreamPathTemplate": "/api/admin/roles",
      "UpstreamHttpMethod": ["POST", "OPTIONS"],
      "AuthenticationOptions": {
        "AuthenticationProviderKey": "Bearer"
      },
      "RouteClaimsRequirement": {
        "permission": "roles:create"
      }
    },
    {
      "DownstreamPathTemplate": "/permission/assign-role",
      "DownstreamScheme": "http",
      "DownstreamHostAndPorts": [{ "Host": "localhost", "Port": 5001 }],
      "UpstreamPathTemplate": "/api/admin/permission/assign-role",
      "UpstreamHttpMethod": ["POST", "OPTIONS"],
      "AuthenticationOptions": {
        "AuthenticationProviderKey": "Bearer"
      },
      "RouteClaimsRequirement": {
        "permission": "users:manage_roles"
      }
    },
    {
      "DownstreamPathTemplate": "/permission/remove-role",
      "DownstreamScheme": "http",
      "DownstreamHostAndPorts": [{ "Host": "localhost", "Port": 5001 }],
      "UpstreamPathTemplate": "/api/admin/permission/remove-role",
      "UpstreamHttpMethod": ["POST", "OPTIONS"],
      "AuthenticationOptions": {
        "AuthenticationProviderKey": "Bearer"
      },
      "RouteClaimsRequirement": {
        "permission": "users:manage_roles"
      }
    },
    {
      "Comment": "========== ADMIN SKILL MANAGEMENT ROUTES ==========",
      "DownstreamPathTemplate": "/categories",
      "DownstreamScheme": "http",
      "DownstreamHostAndPorts": [{ "Host": "localhost", "Port": 5002 }],
      "UpstreamPathTemplate": "/api/admin/skills/categories",
      "UpstreamHttpMethod": ["POST", "OPTIONS"],
      "AuthenticationOptions": {
        "AuthenticationProviderKey": "Bearer"
      },
      "RouteClaimsRequirement": {
        "permission": "skills:manage_categories"
      }
    },
    {
      "DownstreamPathTemplate": "/categories/{categoryId}",
      "DownstreamScheme": "http",
      "DownstreamHostAndPorts": [{ "Host": "localhost", "Port": 5002 }],
      "UpstreamPathTemplate": "/api/admin/skills/categories/{categoryId}",
      "UpstreamHttpMethod": ["PUT", "DELETE"],
      "AuthenticationOptions": {
        "AuthenticationProviderKey": "Bearer"
      },
      "RouteClaimsRequirement": {
        "permission": "skills:manage_categories"
      }
    },
    {
      "DownstreamPathTemplate": "/proficiency-levels",
      "DownstreamScheme": "http",
      "DownstreamHostAndPorts": [{ "Host": "localhost", "Port": 5002 }],
      "UpstreamPathTemplate": "/api/admin/skills/proficiency-levels",
      "UpstreamHttpMethod": ["POST", "OPTIONS"],
      "AuthenticationOptions": {
        "AuthenticationProviderKey": "Bearer"
      },
      "RouteClaimsRequirement": {
        "permission": "skills:manage_proficiency"
      }
    },
    {
      "DownstreamPathTemplate": "/proficiency-levels/{levelId}",
      "DownstreamScheme": "http",
      "DownstreamHostAndPorts": [{ "Host": "localhost", "Port": 5002 }],
      "UpstreamPathTemplate": "/api/admin/skills/proficiency-levels/{levelId}",
      "UpstreamHttpMethod": ["PUT", "DELETE"],
      "AuthenticationOptions": {
        "AuthenticationProviderKey": "Bearer"
      },
      "RouteClaimsRequirement": {
        "permission": "skills:manage_proficiency"
      }
    },
    {
      "DownstreamPathTemplate": "/skills/admin/verify/{skillId}",
      "DownstreamScheme": "http",
      "DownstreamHostAndPorts": [{ "Host": "localhost", "Port": 5002 }],
      "UpstreamPathTemplate": "/api/admin/skills/{skillId}/verify",
      "UpstreamHttpMethod": ["POST", "OPTIONS"],
      "AuthenticationOptions": {
        "AuthenticationProviderKey": "Bearer"
      },
      "RouteClaimsRequirement": {
        "permission": "skills:verify"
      }
    },
    {
      "Comment": "========== ADMIN APPOINTMENT MANAGEMENT ==========",
      "DownstreamPathTemplate": "/appointments/admin/all",
      "DownstreamScheme": "http",
      "DownstreamHostAndPorts": [{ "Host": "localhost", "Port": 5004 }],
      "UpstreamPathTemplate": "/api/admin/appointments",
      "UpstreamHttpMethod": ["GET"],
      "AuthenticationOptions": {
        "AuthenticationProviderKey": "Bearer"
      },
      "RouteClaimsRequirement": {
        "permission": "appointments:view_all"
      },
      "AddQueriesToRequest": true
    },
    {
      "DownstreamPathTemplate": "/appointments/admin/{appointmentId}/cancel",
      "DownstreamScheme": "http",
      "DownstreamHostAndPorts": [{ "Host": "localhost", "Port": 5004 }],
      "UpstreamPathTemplate": "/api/admin/appointments/{appointmentId}/cancel",
      "UpstreamHttpMethod": ["POST", "OPTIONS"],
      "AuthenticationOptions": {
        "AuthenticationProviderKey": "Bearer"
      },
      "RouteClaimsRequirement": {
        "permission": "appointments:cancel_any"
      }
    },
    {
      "Comment": "========== ADMIN STATISTICS & ANALYTICS ==========",
      "DownstreamPathTemplate": "/api/admin/dashboard",
      "DownstreamScheme": "http",
      "DownstreamHostAndPorts": [{ "Host": "localhost", "Port": 5001 }],
      "UpstreamPathTemplate": "/api/admin/analytics/dashboard",
      "UpstreamHttpMethod": ["GET"],
      "AuthenticationOptions": {
        "AuthenticationProviderKey": "Bearer"
      },
      "RouteClaimsRequirement": {
        "permission": "admin:view_statistics"
      }
    },
    {
      "DownstreamPathTemplate": "/analytics/admin/users",
      "DownstreamScheme": "http",
      "DownstreamHostAndPorts": [{ "Host": "localhost", "Port": 5001 }],
      "UpstreamPathTemplate": "/api/admin/analytics/users",
      "UpstreamHttpMethod": ["GET"],
      "AuthenticationOptions": {
        "AuthenticationProviderKey": "Bearer"
      },
      "RouteClaimsRequirement": {
        "permission": "admin:view_statistics"
      },
      "AddQueriesToRequest": true
    },
    {
      "DownstreamPathTemplate": "/analytics/admin/skills",
      "DownstreamScheme": "http",
      "DownstreamHostAndPorts": [{ "Host": "localhost", "Port": 5002 }],
      "UpstreamPathTemplate": "/api/admin/analytics/skills",
      "UpstreamHttpMethod": ["GET"],
      "AuthenticationOptions": {
        "AuthenticationProviderKey": "Bearer"
      },
      "RouteClaimsRequirement": {
        "permission": "admin:view_statistics"
      },
      "AddQueriesToRequest": true
    },
    {
      "Comment": "========== MODERATION ROUTES ==========",
      "DownstreamPathTemplate": "/reports",
      "DownstreamScheme": "http",
      "DownstreamHostAndPorts": [{ "Host": "localhost", "Port": 5001 }],
      "UpstreamPathTemplate": "/api/moderate/reports",
      "UpstreamHttpMethod": ["GET"],
      "AuthenticationOptions": {
        "AuthenticationProviderKey": "Bearer"
      },
      "RouteClaimsRequirement": {
        "permission": "reports:handle"
      },
      "AddQueriesToRequest": true
    },
    {
      "DownstreamPathTemplate": "/reports/{reportId}/handle",
      "DownstreamScheme": "http",
      "DownstreamHostAndPorts": [{ "Host": "localhost", "Port": 5001 }],
      "UpstreamPathTemplate": "/api/moderate/reports/{reportId}/handle",
      "UpstreamHttpMethod": ["POST", "OPTIONS"],
      "AuthenticationOptions": {
        "AuthenticationProviderKey": "Bearer"
      },
      "RouteClaimsRequirement": {
        "permission": "reports:handle"
      }
    },
    {
      "DownstreamPathTemplate": "/reviews/moderate",
      "DownstreamScheme": "http",
      "DownstreamHostAndPorts": [{ "Host": "localhost", "Port": 5002 }],
      "UpstreamPathTemplate": "/api/moderate/reviews",
      "UpstreamHttpMethod": ["GET"],
      "AuthenticationOptions": {
        "AuthenticationProviderKey": "Bearer"
      },
      "RouteClaimsRequirement": {
        "permission": "reviews:moderate"
      },
      "AddQueriesToRequest": true
    },
    {
      "DownstreamPathTemplate": "/reviews/{reviewId}/moderate",
      "DownstreamScheme": "http",
      "DownstreamHostAndPorts": [{ "Host": "localhost", "Port": 5002 }],
      "UpstreamPathTemplate": "/api/moderate/reviews/{reviewId}",
      "UpstreamHttpMethod": ["POST", "OPTIONS"],
      "AuthenticationOptions": {
        "AuthenticationProviderKey": "Bearer"
      },
      "RouteClaimsRequirement": {
        "permission": "reviews:moderate"
      }
    },
    {
      "Comment": "========== SYSTEM MANAGEMENT ROUTES (SUPER ADMIN ONLY) ==========",
      "DownstreamPathTemplate": "/system/settings",
      "DownstreamScheme": "http",
      "DownstreamHostAndPorts": [{ "Host": "localhost", "Port": 5001 }],
      "UpstreamPathTemplate": "/api/system/settings",
      "UpstreamHttpMethod": ["GET", "PUT"],
      "AuthenticationOptions": {
        "AuthenticationProviderKey": "Bearer"
      },
      "RouteClaimsRequirement": {
        "permission": "system:manage_settings"
      }
    },
    {
      "DownstreamPathTemplate": "/system/logs",
      "DownstreamScheme": "http",
      "DownstreamHostAndPorts": [{ "Host": "localhost", "Port": 5001 }],
      "UpstreamPathTemplate": "/api/system/logs",
      "UpstreamHttpMethod": ["GET"],
      "AuthenticationOptions": {
        "AuthenticationProviderKey": "Bearer"
      },
      "RouteClaimsRequirement": {
        "permission": "system:view_logs"
      },
      "AddQueriesToRequest": true
    },
    {
      "DownstreamPathTemplate": "/system/integrations",
      "DownstreamScheme": "http",
      "DownstreamHostAndPorts": [{ "Host": "localhost", "Port": 5001 }],
      "UpstreamPathTemplate": "/api/system/integrations",
      "UpstreamHttpMethod": ["GET", "POST", "PUT", "DELETE"],
      "AuthenticationOptions": {
        "AuthenticationProviderKey": "Bearer"
      },
      "RouteClaimsRequirement": {
        "permission": "system:manage_integrations"
      }
    },
    {
      "DownstreamPathTemplate": "/users/auth/email/verification/status",
      "DownstreamScheme": "http",
      "DownstreamHostAndPorts": [{ "Host": "localhost", "Port": 5001 }],
      "UpstreamPathTemplate": "/api/auth/email/verification/status",
      "UpstreamHttpMethod": ["GET"],
      "AuthenticationOptions": {
        "AuthenticationProviderKey": "Bearer"
      }
    },
    {
      "DownstreamPathTemplate": "/notifications/clear-all",
      "DownstreamScheme": "http",
<<<<<<< HEAD
      "DownstreamHostAndPorts": [{ "Host": "localhost", "Port": 5006 }],
=======
      "DownstreamHostAndPorts": [{ "Host": "localhost", "Port": 5005 }],
>>>>>>> 29b8c5ec
      "UpstreamPathTemplate": "/api/notifications/clear-all",
      "UpstreamHttpMethod": ["DELETE"],
      "AuthenticationOptions": {
        "AuthenticationProviderKey": "Bearer",
        "AllowedScopes": []
      }
    },
    {
      "DownstreamPathTemplate": "/matches",
      "DownstreamScheme": "http",
      "DownstreamHostAndPorts": [{ "Host": "localhost", "Port": 5003 }],
      "UpstreamPathTemplate": "/api/matches",
      "UpstreamHttpMethod": ["GET"],
      "AuthenticationOptions": {
        "AuthenticationProviderKey": "Bearer",
        "AllowedScopes": []
      },
      "AddQueriesToRequest": true
    }
  ],
  "GlobalConfiguration": {
    "BaseUrl": "http://localhost:8080",
    "RateLimitOptions": {
      "QuotaExceededMessage": "Rate limit exceeded. Please try again later.",
      "HttpStatusCode": 429,
      "ClientIdHeader": "ClientId"
    }
  }
}<|MERGE_RESOLUTION|>--- conflicted
+++ resolved
@@ -808,11 +808,7 @@
       "DownstreamPathTemplate": "/notifications/send",
       "DownstreamScheme": "http",
       "DownstreamHostAndPorts": [
-<<<<<<< HEAD
         { "Host": "localhost", "Port": 5006 }
-=======
-        { "Host": "localhost", "Port": 5005 }
->>>>>>> 29b8c5ec
       ],
       "UpstreamPathTemplate": "/api/notifications/send",
       "UpstreamHttpMethod": ["POST", "OPTIONS"],
@@ -825,11 +821,7 @@
       "DownstreamPathTemplate": "/notifications/bulk",
       "DownstreamScheme": "http",
       "DownstreamHostAndPorts": [
-<<<<<<< HEAD
         { "Host": "localhost", "Port": 5006 }
-=======
-        { "Host": "localhost", "Port": 5005 }
->>>>>>> 29b8c5ec
       ],
       "UpstreamPathTemplate": "/api/notifications/bulk",
       "UpstreamHttpMethod": ["POST", "OPTIONS"],
@@ -842,11 +834,7 @@
       "DownstreamPathTemplate": "/notifications/{notificationId}/cancel",
       "DownstreamScheme": "http",
       "DownstreamHostAndPorts": [
-<<<<<<< HEAD
         { "Host": "localhost", "Port": 5006 }
-=======
-        { "Host": "localhost", "Port": 5005 }
->>>>>>> 29b8c5ec
       ],
       "UpstreamPathTemplate": "/api/notifications/{notificationId}/cancel",
       "UpstreamHttpMethod": ["POST", "OPTIONS"],
@@ -859,11 +847,7 @@
       "DownstreamPathTemplate": "/notifications/{notificationId}/retry",
       "DownstreamScheme": "http",
       "DownstreamHostAndPorts": [
-<<<<<<< HEAD
         { "Host": "localhost", "Port": 5006 }
-=======
-        { "Host": "localhost", "Port": 5005 }
->>>>>>> 29b8c5ec
       ],
       "UpstreamPathTemplate": "/api/notifications/{notificationId}/retry",
       "UpstreamHttpMethod": ["POST", "OPTIONS"],
@@ -876,11 +860,7 @@
       "DownstreamPathTemplate": "/notifications/{notificationId}/read",
       "DownstreamScheme": "http",
       "DownstreamHostAndPorts": [
-<<<<<<< HEAD
         { "Host": "localhost", "Port": 5006 }
-=======
-        { "Host": "localhost", "Port": 5005 }
->>>>>>> 29b8c5ec
       ],
       "UpstreamPathTemplate": "/api/notifications/{notificationId}/read",
       "UpstreamHttpMethod": ["POST", "OPTIONS"],
@@ -893,11 +873,7 @@
       "DownstreamPathTemplate": "/preferences",
       "DownstreamScheme": "http",
       "DownstreamHostAndPorts": [
-<<<<<<< HEAD
         { "Host": "localhost", "Port": 5006 }
-=======
-        { "Host": "localhost", "Port": 5005 }
->>>>>>> 29b8c5ec
       ],
       "UpstreamPathTemplate": "/api/notifications/preferences",
       "UpstreamHttpMethod": ["GET", "PUT"],
@@ -910,11 +886,7 @@
       "DownstreamPathTemplate": "/preferences",
       "DownstreamScheme": "http",
       "DownstreamHostAndPorts": [
-<<<<<<< HEAD
         { "Host": "localhost", "Port": 5006 }
-=======
-        { "Host": "localhost", "Port": 5005 }
->>>>>>> 29b8c5ec
       ],
       "UpstreamPathTemplate": "/api/notifications/settings",
       "UpstreamHttpMethod": ["GET", "PUT"],
@@ -927,11 +899,7 @@
       "DownstreamPathTemplate": "/templates",
       "DownstreamScheme": "http",
       "DownstreamHostAndPorts": [
-<<<<<<< HEAD
         { "Host": "localhost", "Port": 5006 }
-=======
-        { "Host": "localhost", "Port": 5005 }
->>>>>>> 29b8c5ec
       ],
       "UpstreamPathTemplate": "/api/notifications/templates",
       "UpstreamHttpMethod": ["GET", "POST"],
@@ -945,11 +913,7 @@
       "DownstreamPathTemplate": "/templates/{templateId}",
       "DownstreamScheme": "http",
       "DownstreamHostAndPorts": [
-<<<<<<< HEAD
         { "Host": "localhost", "Port": 5006 }
-=======
-        { "Host": "localhost", "Port": 5005 }
->>>>>>> 29b8c5ec
       ],
       "UpstreamPathTemplate": "/api/notifications/templates/{templateId}",
       "UpstreamHttpMethod": ["PUT"],
@@ -962,11 +926,7 @@
       "DownstreamPathTemplate": "/analytics/statistics",
       "DownstreamScheme": "http",
       "DownstreamHostAndPorts": [
-<<<<<<< HEAD
         { "Host": "localhost", "Port": 5006 }
-=======
-        { "Host": "localhost", "Port": 5005 }
->>>>>>> 29b8c5ec
       ],
       "UpstreamPathTemplate": "/api/notifications/analytics/statistics",
       "UpstreamHttpMethod": ["GET"],
@@ -1010,11 +970,7 @@
       "DownstreamPathTemplate": "/health/status",
       "DownstreamScheme": "http",
       "DownstreamHostAndPorts": [{ "Host": "localhost", "Port": 5001 }],
-<<<<<<< HEAD
       "UpstreamPathTemplate": "/api/system/health/users",
-=======
-      "UpstreamPathTemplate": "/api/system/health/userservice",
->>>>>>> 29b8c5ec
       "UpstreamHttpMethod": ["GET"],
       "AddQueriesToRequest": true
     },
@@ -1022,11 +978,7 @@
       "DownstreamPathTemplate": "/health/status",
       "DownstreamScheme": "http",
       "DownstreamHostAndPorts": [{ "Host": "localhost", "Port": 5002 }],
-<<<<<<< HEAD
       "UpstreamPathTemplate": "/api/system/health/skills",
-=======
-      "UpstreamPathTemplate": "/api/system/health/skillservice",
->>>>>>> 29b8c5ec
       "UpstreamHttpMethod": ["GET"],
       "AddQueriesToRequest": true
     },
@@ -1034,11 +986,7 @@
       "DownstreamPathTemplate": "/health/status",
       "DownstreamScheme": "http",
       "DownstreamHostAndPorts": [{ "Host": "localhost", "Port": 5003 }],
-<<<<<<< HEAD
       "UpstreamPathTemplate": "/api/system/health/matches",
-=======
-      "UpstreamPathTemplate": "/api/system/health/matchmakingservice",
->>>>>>> 29b8c5ec
       "UpstreamHttpMethod": ["GET"],
       "AddQueriesToRequest": true
     },
@@ -1046,11 +994,7 @@
       "DownstreamPathTemplate": "/health/status",
       "DownstreamScheme": "http",
       "DownstreamHostAndPorts": [{ "Host": "localhost", "Port": 5004 }],
-<<<<<<< HEAD
       "UpstreamPathTemplate": "/api/system/health/appointments",
-=======
-      "UpstreamPathTemplate": "/api/system/health/appointmentservice",
->>>>>>> 29b8c5ec
       "UpstreamHttpMethod": ["GET"],
       "AddQueriesToRequest": true
     },
@@ -1058,92 +1002,58 @@
       "DownstreamPathTemplate": "/health/status",
       "DownstreamScheme": "http",
       "DownstreamHostAndPorts": [{ "Host": "localhost", "Port": 5005 }],
-<<<<<<< HEAD
       "UpstreamPathTemplate": "/api/system/health/calls",
-=======
-      "UpstreamPathTemplate": "/api/system/health/videocallservice",
->>>>>>> 29b8c5ec
       "UpstreamHttpMethod": ["GET"],
       "AddQueriesToRequest": true
     },
     {
       "DownstreamPathTemplate": "/health/status",
       "DownstreamScheme": "http",
-<<<<<<< HEAD
       "DownstreamHostAndPorts": [{ "Host": "localhost", "Port": 5006 }],
       "UpstreamPathTemplate": "/api/system/health/notifications",
-=======
+      "UpstreamHttpMethod": ["GET"],
+      "AddQueriesToRequest": true
+    },
+    {
+      "DownstreamPathTemplate": "/metrics",
+      "DownstreamScheme": "http",
+      "DownstreamHostAndPorts": [{ "Host": "localhost", "Port": 5001 }],
+      "UpstreamPathTemplate": "/api/system/metrics/users",
+      "UpstreamHttpMethod": ["GET"]
+    },
+    {
+      "DownstreamPathTemplate": "/metrics",
+      "DownstreamScheme": "http",
+      "DownstreamHostAndPorts": [{ "Host": "localhost", "Port": 5002 }],
+      "UpstreamPathTemplate": "/api/system/metrics/skills",
+      "UpstreamHttpMethod": ["GET"]
+    },
+    {
+      "DownstreamPathTemplate": "/metrics",
+      "DownstreamScheme": "http",
+      "DownstreamHostAndPorts": [{ "Host": "localhost", "Port": 5003 }],
+      "UpstreamPathTemplate": "/api/system/metrics/matches",
+      "UpstreamHttpMethod": ["GET"]
+    },
+    {
+      "DownstreamPathTemplate": "/metrics",
+      "DownstreamScheme": "http",
+      "DownstreamHostAndPorts": [{ "Host": "localhost", "Port": 5004 }],
+      "UpstreamPathTemplate": "/api/system/metrics/appointments",
+      "UpstreamHttpMethod": ["GET"]
+    },
+    {
+      "DownstreamPathTemplate": "/metrics",
+      "DownstreamScheme": "http",
       "DownstreamHostAndPorts": [{ "Host": "localhost", "Port": 5005 }],
-      "UpstreamPathTemplate": "/api/system/health/notificationservice",
->>>>>>> 29b8c5ec
-      "UpstreamHttpMethod": ["GET"],
-      "AddQueriesToRequest": true
+      "UpstreamPathTemplate": "/api/system/metrics/calls",
+      "UpstreamHttpMethod": ["GET"]
     },
     {
       "DownstreamPathTemplate": "/metrics",
       "DownstreamScheme": "http",
-      "DownstreamHostAndPorts": [{ "Host": "localhost", "Port": 5001 }],
-<<<<<<< HEAD
-      "UpstreamPathTemplate": "/api/system/metrics/users",
-=======
-      "UpstreamPathTemplate": "/api/system/metrics/userservice",
->>>>>>> 29b8c5ec
-      "UpstreamHttpMethod": ["GET"]
-    },
-    {
-      "DownstreamPathTemplate": "/metrics",
-      "DownstreamScheme": "http",
-      "DownstreamHostAndPorts": [{ "Host": "localhost", "Port": 5002 }],
-<<<<<<< HEAD
-      "UpstreamPathTemplate": "/api/system/metrics/skills",
-=======
-      "UpstreamPathTemplate": "/api/system/metrics/skillservice",
->>>>>>> 29b8c5ec
-      "UpstreamHttpMethod": ["GET"]
-    },
-    {
-      "DownstreamPathTemplate": "/metrics",
-      "DownstreamScheme": "http",
-      "DownstreamHostAndPorts": [{ "Host": "localhost", "Port": 5003 }],
-<<<<<<< HEAD
-      "UpstreamPathTemplate": "/api/system/metrics/matches",
-=======
-      "UpstreamPathTemplate": "/api/system/metrics/matchmakingservice",
->>>>>>> 29b8c5ec
-      "UpstreamHttpMethod": ["GET"]
-    },
-    {
-      "DownstreamPathTemplate": "/metrics",
-      "DownstreamScheme": "http",
-      "DownstreamHostAndPorts": [{ "Host": "localhost", "Port": 5004 }],
-<<<<<<< HEAD
-      "UpstreamPathTemplate": "/api/system/metrics/appointments",
-=======
-      "UpstreamPathTemplate": "/api/system/metrics/appointmentservice",
->>>>>>> 29b8c5ec
-      "UpstreamHttpMethod": ["GET"]
-    },
-    {
-      "DownstreamPathTemplate": "/metrics",
-      "DownstreamScheme": "http",
-      "DownstreamHostAndPorts": [{ "Host": "localhost", "Port": 5005 }],
-<<<<<<< HEAD
-      "UpstreamPathTemplate": "/api/system/metrics/calls",
-=======
-      "UpstreamPathTemplate": "/api/system/metrics/videocallservice",
->>>>>>> 29b8c5ec
-      "UpstreamHttpMethod": ["GET"]
-    },
-    {
-      "DownstreamPathTemplate": "/metrics",
-      "DownstreamScheme": "http",
-<<<<<<< HEAD
       "DownstreamHostAndPorts": [{ "Host": "localhost", "Port": 5006 }],
       "UpstreamPathTemplate": "/api/system/metrics/notifications",
-=======
-      "DownstreamHostAndPorts": [{ "Host": "localhost", "Port": 5005 }],
-      "UpstreamPathTemplate": "/api/system/metrics/notificationservice",
->>>>>>> 29b8c5ec
       "UpstreamHttpMethod": ["GET"]
     },
     {
@@ -1162,11 +1072,7 @@
       "DownstreamPathTemplate": "/notifications",
       "DownstreamScheme": "http",
       "DownstreamHostAndPorts": [
-<<<<<<< HEAD
         { "Host": "localhost", "Port": 5006 }
-=======
-        { "Host": "localhost", "Port": 5005 }
->>>>>>> 29b8c5ec
       ],
       "UpstreamPathTemplate": "/api/notifications",
       "UpstreamHttpMethod": ["GET"],
@@ -1180,11 +1086,7 @@
       "DownstreamPathTemplate": "/notifications/read-all",
       "DownstreamScheme": "http",
       "DownstreamHostAndPorts": [
-<<<<<<< HEAD
         { "Host": "localhost", "Port": 5006 }
-=======
-        { "Host": "localhost", "Port": 5005 }
->>>>>>> 29b8c5ec
       ],
       "UpstreamPathTemplate": "/api/notifications/read-all",
       "UpstreamHttpMethod": ["POST", "OPTIONS"],
@@ -1229,11 +1131,7 @@
       "DownstreamPathTemplate": "/notifications/{notificationId}",
       "DownstreamScheme": "http",
       "DownstreamHostAndPorts": [
-<<<<<<< HEAD
         { "Host": "localhost", "Port": 5006 }
-=======
-        { "Host": "localhost", "Port": 5005 }
->>>>>>> 29b8c5ec
       ],
       "UpstreamPathTemplate": "/api/notifications/{notificationId}",
       "UpstreamHttpMethod": ["DELETE"],
@@ -1641,11 +1539,7 @@
     {
       "DownstreamPathTemplate": "/notifications/clear-all",
       "DownstreamScheme": "http",
-<<<<<<< HEAD
       "DownstreamHostAndPorts": [{ "Host": "localhost", "Port": 5006 }],
-=======
-      "DownstreamHostAndPorts": [{ "Host": "localhost", "Port": 5005 }],
->>>>>>> 29b8c5ec
       "UpstreamPathTemplate": "/api/notifications/clear-all",
       "UpstreamHttpMethod": ["DELETE"],
       "AuthenticationOptions": {
