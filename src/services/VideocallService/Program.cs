--- conflicted
+++ resolved
@@ -1,502 +1,488 @@
-using System.Reflection;
-using System.Text;
-using System.Text.Json;
-using MassTransit;
-using Microsoft.AspNetCore.Authentication.JwtBearer;
-using Microsoft.EntityFrameworkCore;
-using Microsoft.Extensions.Diagnostics.HealthChecks;
-using Microsoft.IdentityModel.Tokens;
-using Microsoft.OpenApi.Models;
-using RabbitMQ.Client;
-using Infrastructure.Extensions;
-using Infrastructure.Security;
-using CQRS.Extensions;
-using VideocallService.Application.Commands;
-using VideocallService.Application.Queries;
-using MediatR;
-using EventSourcing;
-using VideocallService;
-using VideocallService.Consumer;
-using VideocallService.Hubs;
-using Microsoft.AspNetCore.Mvc;
-using System.Security.Claims;
-using Contracts.VideoCall.Requests;
-
-// ============================================================================
-// PERFORMANCE OPTIMIZATION - Thread Pool Configuration
-// ============================================================================
-ThreadPool.SetMinThreads(200, 200);
-ThreadPool.SetMaxThreads(1000, 1000);
-AppContext.SetSwitch("System.Runtime.ServerGarbageCollection", true);
-
-Console.WriteLine($"[{DateTime.UtcNow:yyyy-MM-dd HH:mm:ss}] VideocallService starting...");
-Console.WriteLine($"[{DateTime.UtcNow:yyyy-MM-dd HH:mm:ss}] Thread Pool - Min Threads: 200, Max Threads: 1000");
-
-var builder = WebApplication.CreateBuilder(args);
-
-// ============================================================================
-// CONFIGURATION SETUP
-// ============================================================================
-var serviceName = "VideocallService";
-<<<<<<< HEAD
-var rabbitHost = Environment.GetEnvironmentVariable("RABBITMQ_HOST") ?? "localhost";
-=======
-var rabbitHost = Environment.GetEnvironmentVariable("RABBITMQ_HOST")
-    ?? builder.Configuration["RabbitMQ:Host"]
-    ?? "rabbitmq";
->>>>>>> 29b8c5ec
-
-var secret = Environment.GetEnvironmentVariable("JWT_SECRET")
-    ?? builder.Configuration["JwtSettings:Secret"]
-    ?? throw new InvalidOperationException("JWT Secret not configured");
-
-var issuer = Environment.GetEnvironmentVariable("JWT_ISSUER")
-    ?? builder.Configuration["JwtSettings:Issuer"]
-    ?? throw new InvalidOperationException("JWT Issuer not configured");
-
-var audience = Environment.GetEnvironmentVariable("JWT_AUDIENCE")
-    ?? builder.Configuration["JwtSettings:Audience"]
-    ?? throw new InvalidOperationException("JWT Audience not configured");
-
-var expireString = Environment.GetEnvironmentVariable("JWT_EXPIRE")
-    ?? builder.Configuration["JwtSettings:ExpireMinutes"]
-    ?? "60";
-
-var expireMinutes = int.TryParse(expireString, out var tmp) ? tmp : 60;
-
-// ============================================================================
-// SHARED INFRASTRUCTURE & SIGNALR
-// ============================================================================
-builder.Services.AddSharedInfrastructure(builder.Configuration, builder.Environment, serviceName);
-
-// Add SignalR for real-time communication
-builder.Services.AddSignalR(options =>
-{
-    options.EnableDetailedErrors = builder.Environment.IsDevelopment();
-    options.MaximumReceiveMessageSize = 1024 * 1024; // 1MB
-    options.StreamBufferCapacity = 10;
-});
-
-// Add CORS for SignalR
-builder.Services.AddCors(options =>
-{
-    options.AddDefaultPolicy(policy =>
-    {
-        policy.WithOrigins("http://localhost:3000", "https://localhost:3000")
-              .AllowAnyMethod()
-              .AllowAnyHeader()
-              .AllowCredentials();
-    });
-});
-
-// ============================================================================
-// DATABASE SETUP
-// ============================================================================
-var connectionString =
-    Environment.GetEnvironmentVariable("ConnectionStrings__DefaultConnection")
-    ?? builder.Configuration.GetConnectionString("DefaultConnection");
-
-if (string.IsNullOrWhiteSpace(connectionString))
-{
-    var pgUser = Environment.GetEnvironmentVariable("POSTGRES_USER") ?? "skillswap";
-<<<<<<< HEAD
-    var pgPass = Environment.GetEnvironmentVariable("POSTGRES_PASSWORD") ?? throw new InvalidOperationException("POSTGRES_PASSWORD environment variable is required");
-=======
-    var pgPass = Environment.GetEnvironmentVariable("POSTGRES_PASSWORD")
-        ?? throw new InvalidOperationException("POSTGRES_PASSWORD environment variable is required");
->>>>>>> 29b8c5ec
-    connectionString =
-        $"Host=postgres_userservice;Database=userservice;Username={pgUser};Password={pgPass};Port=5432;Trust Server Certificate=true";
-}
-
-builder.Services.AddDbContext<VideoCallDbContext>(opts =>
-    opts.UseNpgsql(connectionString, npg =>
-        npg.EnableRetryOnFailure(5, TimeSpan.FromSeconds(10), null))
-    .EnableDetailedErrors(builder.Environment.IsDevelopment())
-    .EnableSensitiveDataLogging(builder.Environment.IsDevelopment())
-);
-
-// Event Sourcing
-builder.Services.AddEventSourcing("VideocallEventStore");
-
-// ============================================================================
-// CQRS & CACHING
-// ============================================================================
-var redisConnectionString =
-    Environment.GetEnvironmentVariable("REDIS_CONNECTION_STRING")
-    ?? builder.Configuration.GetConnectionString("Redis")
-    ?? builder.Configuration["ConnectionStrings:Redis"]
-<<<<<<< HEAD
-    ?? builder.Configuration["Redis:ConnectionString"] ?? throw new InvalidOperationException("Redis connection string not configured");
-    
-builder.Services.AddCaching(redisConnectionString).AddCQRS(Assembly.GetExecutingAssembly());
-=======
-    ?? builder.Configuration["Redis:ConnectionString"]
-    ?? "redis:6379";
-
-builder.Services
-    .AddCaching(redisConnectionString)
-    .AddCQRS(Assembly.GetExecutingAssembly());
-
-// ============================================================================
-// MESSAGE BUS (MassTransit + RabbitMQ)
-// ============================================================================
-var rabbitMqConnection =
-    Environment.GetEnvironmentVariable("RABBITMQ_CONNECTION")
-    ?? builder.Configuration.GetConnectionString("RabbitMQ")
-    ?? $"amqp://guest:guest@{rabbitHost}:5672";
->>>>>>> 29b8c5ec
-
-builder.Services.AddMassTransit(x =>
-{
-    x.AddConsumer<AppointmentAcceptedConsumer>();
-
-    x.UsingRabbitMq((context, cfg) =>
-    {
-        cfg.Host(rabbitHost, "/", h =>
-        {
-            h.Username("guest");
-            h.Password("guest");
-        });
-
-        cfg.ReceiveEndpoint("videocall-appointment-queue", e =>
-        {
-            e.ConfigureConsumer<AppointmentAcceptedConsumer>(context);
-        });
-
-        cfg.ConfigureEndpoints(context);
-    });
-
-    x.ConfigureHealthCheckOptions(opt =>
-    {
-        opt.Name = "masstransit";
-        opt.Tags.Add("ready");
-        opt.MinimalFailureStatus = HealthStatus.Unhealthy;
-    });
-});
-
-// ============================================================================
-// AUTHN / AUTHZ
-// ============================================================================
-builder.Services.AddAuthentication(JwtBearerDefaults.AuthenticationScheme)
-    .AddJwtBearer(opts =>
-    {
-        opts.RequireHttpsMetadata = false;
-        opts.SaveToken = true;
-        opts.MapInboundClaims = false;
-
-        opts.TokenValidationParameters = new TokenValidationParameters
-        {
-            ValidateIssuer = true,
-            ValidateAudience = true,
-            ValidateIssuerSigningKey = true,
-            ValidateLifetime = true,
-            ValidIssuer = issuer,
-            ValidAudience = audience,
-            IssuerSigningKey = new SymmetricSecurityKey(Encoding.UTF8.GetBytes(secret)),
-            ClockSkew = TimeSpan.Zero
-        };
-
-        // Configure JWT for SignalR
-        opts.Events = new JwtBearerEvents
-        {
-            OnMessageReceived = context =>
-            {
-                var accessToken = context.Request.Query["access_token"];
-                var path = context.HttpContext.Request.Path;
-
-                if (!string.IsNullOrEmpty(accessToken) && path.StartsWithSegments("/videocall"))
-                {
-                    context.Token = accessToken;
-                }
-
-                return Task.CompletedTask;
-            },
-            OnAuthenticationFailed = context =>
-            {
-                if (context.Exception is SecurityTokenExpiredException)
-                    context.Response.Headers.Append("Token-Expired", "true");
-                return Task.CompletedTask;
-            },
-            OnChallenge = context =>
-            {
-                context.HandleResponse();
-                context.Response.StatusCode = 401;
-                context.Response.ContentType = "application/json";
-                var result = JsonSerializer.Serialize(new { error = "unauthorized", message = "You are not authorized to access this resource" });
-                return context.Response.WriteAsync(result);
-            }
-        };
-    });
-
-builder.Services.AddSkillSwapAuthorization();
-
-// ============================================================================
-// SWAGGER
-// ============================================================================
-builder.Services.AddEndpointsApiExplorer();
-builder.Services.AddSwaggerGen(c =>
-{
-    c.SwaggerDoc("v1", new OpenApiInfo
-    {
-        Title = "SkillSwap VideocallService API",
-        Version = "v1",
-        Description = "Real-time video calling service with WebRTC and SignalR"
-    });
-
-    c.AddSecurityDefinition("Bearer", new OpenApiSecurityScheme
-    {
-        Description = "JWT Authorization header using the Bearer scheme. Example: \"Bearer {token}\"",
-        Name = "Authorization",
-        In = ParameterLocation.Header,
-        Type = SecuritySchemeType.ApiKey,
-        Scheme = "Bearer"
-    });
-
-    c.AddSecurityRequirement(new OpenApiSecurityRequirement
-    {
-        {
-            new OpenApiSecurityScheme
-            {
-                Reference = new OpenApiReference
-                {
-                    Type = ReferenceType.SecurityScheme,
-                    Id = "Bearer"
-                }
-            },
-            Array.Empty<string>()
-        }
-    });
-});
-
-// ============================================================================
-// HEALTH CHECKS (BEFORE app.Build())
-// ============================================================================
-var rabbitConn = new Lazy<Task<IConnection>>(() =>
-{
-    var factory = new ConnectionFactory { Uri = new Uri(rabbitMqConnection) };
-    return factory.CreateConnectionAsync();
-});
-
-builder.Services.AddHealthChecks()
-    .AddCheck("self", () => HealthCheckResult.Healthy(), tags: new[] { "live" })
-    .AddDbContextCheck<VideoCallDbContext>(name: "postgresql", tags: new[] { "ready", "db" })
-    .AddRedis(redisConnectionString, name: "redis", tags: new[] { "ready", "cache" }, timeout: TimeSpan.FromSeconds(2))
-    .AddRabbitMQ(sp => rabbitConn.Value, name: "rabbitmq", tags: new[] { "ready", "messaging" }, timeout: TimeSpan.FromSeconds(2));
-
-// ============================================================================
-// BUILD APPLICATION
-// ============================================================================
-var app = builder.Build();
-
-// DB Migration + Seeding
-using (var scope = app.Services.CreateScope())
-{
-    var db = scope.ServiceProvider.GetRequiredService<VideoCallDbContext>();
-    var strategy = db.Database.CreateExecutionStrategy();
-
-    await strategy.ExecuteAsync(async () => { await db.Database.MigrateAsync(); });
-
-    app.Logger.LogInformation("Database migration completed successfully");
-}
-
-// ============================================================================
-// MIDDLEWARE PIPELINE
-// ============================================================================
-app.UseSharedInfrastructure();
-app.UseCors();
-
-if (app.Environment.IsDevelopment())
-{
-    app.UseSwagger();
-    app.UseSwaggerUI(c =>
-    {
-        c.SwaggerEndpoint("/swagger/v1/swagger.json", "VideocallService API v1");
-        c.RoutePrefix = string.Empty;
-    });
-}
-
-app.UseAuthentication();
-app.UseAuthorization();
-
-// ============================================================================
-// HEALTH ENDPOINTS
-// ============================================================================
-static Task WriteHealthResponse(HttpContext ctx, HealthReport report)
-{
-    ctx.Response.ContentType = "application/json";
-    var payload = new
-    {
-        status = report.Status.ToString(),
-        timestamp = DateTime.UtcNow,
-        durationMs = report.TotalDuration.TotalMilliseconds,
-        checks = report.Entries.Select(e => new
-        {
-            name = e.Key,
-            status = e.Value.Status.ToString(),
-            durationMs = e.Value.Duration.TotalMilliseconds,
-            tags = e.Value.Tags,
-            error = e.Value.Exception?.Message
-        })
-    };
-    return ctx.Response.WriteAsync(JsonSerializer.Serialize(payload, new JsonSerializerOptions { WriteIndented = true }));
-}
-
-app.MapHealthChecks("/health/live", new Microsoft.AspNetCore.Diagnostics.HealthChecks.HealthCheckOptions
-{
-    Predicate = r => r.Tags.Contains("live"),
-    ResponseWriter = WriteHealthResponse,
-    ResultStatusCodes =
-    {
-        [HealthStatus.Healthy] = StatusCodes.Status200OK,
-        [HealthStatus.Degraded] = StatusCodes.Status200OK,
-        [HealthStatus.Unhealthy] = StatusCodes.Status200OK
-    }
-});
-
-app.MapHealthChecks("/health/ready", new Microsoft.AspNetCore.Diagnostics.HealthChecks.HealthCheckOptions
-{
-    Predicate = r => r.Tags.Contains("ready"),
-    ResponseWriter = WriteHealthResponse,
-    ResultStatusCodes =
-    {
-        [HealthStatus.Healthy] = StatusCodes.Status200OK,
-        [HealthStatus.Degraded] = StatusCodes.Status503ServiceUnavailable,
-        [HealthStatus.Unhealthy] = StatusCodes.Status503ServiceUnavailable
-    }
-});
-
-app.MapHealthChecks("/health", new Microsoft.AspNetCore.Diagnostics.HealthChecks.HealthCheckOptions
-{
-    Predicate = _ => true,
-    ResponseWriter = WriteHealthResponse
-});
-
-// ============================================================================
-// SIGNALR HUB & ENDPOINT MAPPINGS
-// ============================================================================
-
-// SignalR Hub for real-time video calling
-app.MapHub<VideoCallHub>("/videocall")
-    .RequireAuthorization();
-
-// Grouped endpoints for calls
-var calls = app.MapGroup("/calls").WithTags("VideoCalls");
-
-calls.MapPost("/create", async (IMediator mediator, ClaimsPrincipal claims, [FromBody] CreateCallSessionRequest request) =>
-{
-    var userId = claims.GetUserId();
-    if (string.IsNullOrEmpty(userId)) return Results.Unauthorized();
-
-    var command = new CreateCallSessionCommand(userId, request.AppointmentId, null, false, request.MaxParticipants) { UserId = userId };
-    return await mediator.SendCommand(command);
-})
-.WithName("CreateCallSession")
-.WithSummary("Create a new video call session")
-.WithDescription("Creates a new video call session for the authenticated user.")
-.RequireAuthorization();
-
-calls.MapPost("/join", async (IMediator mediator, ClaimsPrincipal claims, [FromBody] JoinCallRequest request) =>
-{
-    var userId = claims.GetUserId();
-    if (string.IsNullOrEmpty(userId)) return Results.Unauthorized();
-
-    var command = new JoinCallCommand(request.SessionId, request.ConnectionId, request.CameraEnabled, request.MicrophoneEnabled, request.DeviceInfo) { UserId = userId };
-    return await mediator.SendCommand(command);
-})
-.WithName("JoinCall")
-.WithSummary("Join a video call session")
-.WithDescription("Joins a video call session for the authenticated user.")
-.RequireAuthorization();
-
-calls.MapPost("/leave", async (IMediator mediator, ClaimsPrincipal claims, [FromBody] LeaveCallRequest request) =>
-{
-    var userId = claims.GetUserId();
-    if (string.IsNullOrEmpty(userId)) return Results.Unauthorized();
-
-    var command = new LeaveCallCommand(request.SessionId) { UserId = userId };
-    return await mediator.SendCommand(command);
-})
-.WithName("LeaveCall")
-.WithSummary("Leave a video call session")
-.WithDescription("Leaves a video call session for the authenticated user.")
-.RequireAuthorization();
-
-calls.MapPost("/start", async (IMediator mediator, ClaimsPrincipal claims, [FromBody] StartCallRequest request) =>
-{
-    var userId = claims.GetUserId();
-    if (string.IsNullOrEmpty(userId)) return Results.Unauthorized();
-
-    var command = new StartCallCommand(request.SessionId) { UserId = userId };
-    return await mediator.SendCommand(command);
-})
-.WithName("StartCall")
-.WithSummary("Start a video call session")
-.WithDescription("Starts a video call session for the authenticated user.")
-.RequireAuthorization();
-
-calls.MapPost("/end", async (IMediator mediator, ClaimsPrincipal claims, [FromBody] EndCallRequest request) =>
-{
-    var userId = claims.GetUserId();
-    if (string.IsNullOrEmpty(userId)) return Results.Unauthorized();
-
-    var command = new EndCallCommand(request.SessionId, request.DurationSeconds, request.Rating, request.Feedback) { UserId = userId };
-    return await mediator.SendCommand(command);
-})
-.WithName("EndCall")
-.WithSummary("End a video call session")
-.WithDescription("Ends a video call session for the authenticated user.")
-.RequireAuthorization();
-
-calls.MapGet("/{sessionId}", async (IMediator mediator, ClaimsPrincipal claims, string sessionId) =>
-{
-    var userId = claims.GetUserId();
-    if (string.IsNullOrEmpty(userId)) return Results.Unauthorized();
-
-    var query = new GetCallSessionQuery(sessionId);
-    return await mediator.SendQuery(query);
-})
-.WithName("GetCallSession")
-.WithSummary("Get call session details")
-.WithDescription("Retrieves details for a specific call session.");
-
-// Grouped endpoints for user call history
-var myCalls = app.MapGroup("/my/calls").WithTags("VideoCalls");
-myCalls.MapGet("/", async (IMediator mediator, ClaimsPrincipal claims, [AsParameters] GetUserCallHistoryRequest request) =>
-{
-    var userId = claims.GetUserId();
-    if (string.IsNullOrEmpty(userId)) return Results.Unauthorized();
-
-    var query = new GetUserCallHistoryQuery(userId, request.FromDate, request.ToDate, request.Status, request.PageNumber, request.PageSize);
-    return await mediator.SendQuery(query);
-})
-.WithName("GetMyCallHistory")
-.WithSummary("Get my call history")
-.WithDescription("Retrieves the authenticated user's call history.")
-.RequireAuthorization();
-
-// Grouped endpoints for analytics
-var analytics = app.MapGroup("/statistics").WithTags("Analytics");
-analytics.MapGet("/", async (IMediator mediator, ClaimsPrincipal claims, [AsParameters] GetCallStatisticsRequest request) =>
-{
-    var userId = claims.GetUserId();
-    if (string.IsNullOrEmpty(userId)) return Results.Unauthorized();
-
-    var query = new GetCallStatisticsQuery(request.FromDate, request.ToDate);
-    return await mediator.SendQuery(query);
-})
-.WithName("GetCallStatistics")
-.WithSummary("Get call statistics")
-.WithDescription("Retrieves call statistics.");
-
-// ============================================================================
-// START APPLICATION
-// ============================================================================
-app.Logger.LogInformation("Starting {ServiceName}", serviceName);
-app.Logger.LogInformation("JWT Configuration: Issuer={Issuer}, Audience={Audience}, Expiry={Expiry}min",
-    issuer, audience, expireMinutes);
-
-app.Run();
-
-// Make the implicit Program class public for testing
+using System.Reflection;
+using System.Text;
+using System.Text.Json;
+using MassTransit;
+using Microsoft.AspNetCore.Authentication.JwtBearer;
+using Microsoft.EntityFrameworkCore;
+using Microsoft.Extensions.Diagnostics.HealthChecks;
+using Microsoft.IdentityModel.Tokens;
+using Microsoft.OpenApi.Models;
+using RabbitMQ.Client;
+using Infrastructure.Extensions;
+using Infrastructure.Security;
+using CQRS.Extensions;
+using VideocallService.Application.Commands;
+using VideocallService.Application.Queries;
+using MediatR;
+using EventSourcing;
+using VideocallService;
+using VideocallService.Consumer;
+using VideocallService.Hubs;
+using Microsoft.AspNetCore.Mvc;
+using System.Security.Claims;
+using Contracts.VideoCall.Requests;
+
+// ============================================================================
+// PERFORMANCE OPTIMIZATION - Thread Pool Configuration
+// ============================================================================
+ThreadPool.SetMinThreads(200, 200);
+ThreadPool.SetMaxThreads(1000, 1000);
+AppContext.SetSwitch("System.Runtime.ServerGarbageCollection", true);
+
+Console.WriteLine($"[{DateTime.UtcNow:yyyy-MM-dd HH:mm:ss}] VideocallService starting...");
+Console.WriteLine($"[{DateTime.UtcNow:yyyy-MM-dd HH:mm:ss}] Thread Pool - Min Threads: 200, Max Threads: 1000");
+
+var builder = WebApplication.CreateBuilder(args);
+
+// ============================================================================
+// CONFIGURATION SETUP
+// ============================================================================
+var serviceName = "VideocallService";
+var rabbitHost = Environment.GetEnvironmentVariable("RABBITMQ_HOST")
+    ?? builder.Configuration["RabbitMQ:Host"]
+    ?? "rabbitmq";
+
+var secret = Environment.GetEnvironmentVariable("JWT_SECRET")
+    ?? builder.Configuration["JwtSettings:Secret"]
+    ?? throw new InvalidOperationException("JWT Secret not configured");
+
+var issuer = Environment.GetEnvironmentVariable("JWT_ISSUER")
+    ?? builder.Configuration["JwtSettings:Issuer"]
+    ?? throw new InvalidOperationException("JWT Issuer not configured");
+
+var audience = Environment.GetEnvironmentVariable("JWT_AUDIENCE")
+    ?? builder.Configuration["JwtSettings:Audience"]
+    ?? throw new InvalidOperationException("JWT Audience not configured");
+
+var expireString = Environment.GetEnvironmentVariable("JWT_EXPIRE")
+    ?? builder.Configuration["JwtSettings:ExpireMinutes"]
+    ?? "60";
+
+var expireMinutes = int.TryParse(expireString, out var tmp) ? tmp : 60;
+
+// ============================================================================
+// SHARED INFRASTRUCTURE & SIGNALR
+// ============================================================================
+builder.Services.AddSharedInfrastructure(builder.Configuration, builder.Environment, serviceName);
+
+// Add SignalR for real-time communication
+builder.Services.AddSignalR(options =>
+{
+    options.EnableDetailedErrors = builder.Environment.IsDevelopment();
+    options.MaximumReceiveMessageSize = 1024 * 1024; // 1MB
+    options.StreamBufferCapacity = 10;
+});
+
+// Add CORS for SignalR
+builder.Services.AddCors(options =>
+{
+    options.AddDefaultPolicy(policy =>
+    {
+        policy.WithOrigins("http://localhost:3000", "https://localhost:3000")
+              .AllowAnyMethod()
+              .AllowAnyHeader()
+              .AllowCredentials();
+    });
+});
+
+// ============================================================================
+// DATABASE SETUP
+// ============================================================================
+var connectionString =
+    Environment.GetEnvironmentVariable("ConnectionStrings__DefaultConnection")
+    ?? builder.Configuration.GetConnectionString("DefaultConnection");
+
+if (string.IsNullOrWhiteSpace(connectionString))
+{
+    var pgUser = Environment.GetEnvironmentVariable("POSTGRES_USER") ?? "skillswap";
+    var pgPass = Environment.GetEnvironmentVariable("POSTGRES_PASSWORD")
+        ?? throw new InvalidOperationException("POSTGRES_PASSWORD environment variable is required");
+    connectionString =
+        $"Host=postgres_userservice;Database=userservice;Username={pgUser};Password={pgPass};Port=5432;Trust Server Certificate=true";
+}
+
+builder.Services.AddDbContext<VideoCallDbContext>(opts =>
+    opts.UseNpgsql(connectionString, npg =>
+        npg.EnableRetryOnFailure(5, TimeSpan.FromSeconds(10), null))
+    .EnableDetailedErrors(builder.Environment.IsDevelopment())
+    .EnableSensitiveDataLogging(builder.Environment.IsDevelopment())
+);
+
+// Event Sourcing
+builder.Services.AddEventSourcing("VideocallEventStore");
+
+// ============================================================================
+// CQRS & CACHING
+// ============================================================================
+var redisConnectionString =
+    Environment.GetEnvironmentVariable("REDIS_CONNECTION_STRING")
+    ?? builder.Configuration.GetConnectionString("Redis")
+    ?? builder.Configuration["ConnectionStrings:Redis"]
+    ?? builder.Configuration["Redis:ConnectionString"]
+    ?? "redis:6379";
+
+builder.Services
+    .AddCaching(redisConnectionString)
+    .AddCQRS(Assembly.GetExecutingAssembly());
+
+// ============================================================================
+// MESSAGE BUS (MassTransit + RabbitMQ)
+// ============================================================================
+var rabbitMqConnection =
+    Environment.GetEnvironmentVariable("RABBITMQ_CONNECTION")
+    ?? builder.Configuration.GetConnectionString("RabbitMQ")
+    ?? $"amqp://guest:guest@{rabbitHost}:5672";
+
+builder.Services.AddMassTransit(x =>
+{
+    x.AddConsumer<AppointmentAcceptedConsumer>();
+
+    x.UsingRabbitMq((context, cfg) =>
+    {
+        cfg.Host(rabbitHost, "/", h =>
+        {
+            h.Username("guest");
+            h.Password("guest");
+        });
+
+        cfg.ReceiveEndpoint("videocall-appointment-queue", e =>
+        {
+            e.ConfigureConsumer<AppointmentAcceptedConsumer>(context);
+        });
+
+        cfg.ConfigureEndpoints(context);
+    });
+
+    x.ConfigureHealthCheckOptions(opt =>
+    {
+        opt.Name = "masstransit";
+        opt.Tags.Add("ready");
+        opt.MinimalFailureStatus = HealthStatus.Unhealthy;
+    });
+});
+
+// ============================================================================
+// AUTHN / AUTHZ
+// ============================================================================
+builder.Services.AddAuthentication(JwtBearerDefaults.AuthenticationScheme)
+    .AddJwtBearer(opts =>
+    {
+        opts.RequireHttpsMetadata = false;
+        opts.SaveToken = true;
+        opts.MapInboundClaims = false;
+
+        opts.TokenValidationParameters = new TokenValidationParameters
+        {
+            ValidateIssuer = true,
+            ValidateAudience = true,
+            ValidateIssuerSigningKey = true,
+            ValidateLifetime = true,
+            ValidIssuer = issuer,
+            ValidAudience = audience,
+            IssuerSigningKey = new SymmetricSecurityKey(Encoding.UTF8.GetBytes(secret)),
+            ClockSkew = TimeSpan.Zero
+        };
+
+        // Configure JWT for SignalR
+        opts.Events = new JwtBearerEvents
+        {
+            OnMessageReceived = context =>
+            {
+                var accessToken = context.Request.Query["access_token"];
+                var path = context.HttpContext.Request.Path;
+
+                if (!string.IsNullOrEmpty(accessToken) && path.StartsWithSegments("/videocall"))
+                {
+                    context.Token = accessToken;
+                }
+
+                return Task.CompletedTask;
+            },
+            OnAuthenticationFailed = context =>
+            {
+                if (context.Exception is SecurityTokenExpiredException)
+                    context.Response.Headers.Append("Token-Expired", "true");
+                return Task.CompletedTask;
+            },
+            OnChallenge = context =>
+            {
+                context.HandleResponse();
+                context.Response.StatusCode = 401;
+                context.Response.ContentType = "application/json";
+                var result = JsonSerializer.Serialize(new { error = "unauthorized", message = "You are not authorized to access this resource" });
+                return context.Response.WriteAsync(result);
+            }
+        };
+    });
+
+builder.Services.AddSkillSwapAuthorization();
+
+// ============================================================================
+// SWAGGER
+// ============================================================================
+builder.Services.AddEndpointsApiExplorer();
+builder.Services.AddSwaggerGen(c =>
+{
+    c.SwaggerDoc("v1", new OpenApiInfo
+    {
+        Title = "SkillSwap VideocallService API",
+        Version = "v1",
+        Description = "Real-time video calling service with WebRTC and SignalR"
+    });
+
+    c.AddSecurityDefinition("Bearer", new OpenApiSecurityScheme
+    {
+        Description = "JWT Authorization header using the Bearer scheme. Example: \"Bearer {token}\"",
+        Name = "Authorization",
+        In = ParameterLocation.Header,
+        Type = SecuritySchemeType.ApiKey,
+        Scheme = "Bearer"
+    });
+
+    c.AddSecurityRequirement(new OpenApiSecurityRequirement
+    {
+        {
+            new OpenApiSecurityScheme
+            {
+                Reference = new OpenApiReference
+                {
+                    Type = ReferenceType.SecurityScheme,
+                    Id = "Bearer"
+                }
+            },
+            Array.Empty<string>()
+        }
+    });
+});
+
+// ============================================================================
+// HEALTH CHECKS (BEFORE app.Build())
+// ============================================================================
+var rabbitConn = new Lazy<Task<IConnection>>(() =>
+{
+    var factory = new ConnectionFactory { Uri = new Uri(rabbitMqConnection) };
+    return factory.CreateConnectionAsync();
+});
+
+builder.Services.AddHealthChecks()
+    .AddCheck("self", () => HealthCheckResult.Healthy(), tags: new[] { "live" })
+    .AddDbContextCheck<VideoCallDbContext>(name: "postgresql", tags: new[] { "ready", "db" })
+    .AddRedis(redisConnectionString, name: "redis", tags: new[] { "ready", "cache" }, timeout: TimeSpan.FromSeconds(2))
+    .AddRabbitMQ(sp => rabbitConn.Value, name: "rabbitmq", tags: new[] { "ready", "messaging" }, timeout: TimeSpan.FromSeconds(2));
+
+// ============================================================================
+// BUILD APPLICATION
+// ============================================================================
+var app = builder.Build();
+
+// DB Migration + Seeding
+using (var scope = app.Services.CreateScope())
+{
+    var db = scope.ServiceProvider.GetRequiredService<VideoCallDbContext>();
+    var strategy = db.Database.CreateExecutionStrategy();
+
+    await strategy.ExecuteAsync(async () => { await db.Database.MigrateAsync(); });
+
+    app.Logger.LogInformation("Database migration completed successfully");
+}
+
+// ============================================================================
+// MIDDLEWARE PIPELINE
+// ============================================================================
+app.UseSharedInfrastructure();
+app.UseCors();
+
+if (app.Environment.IsDevelopment())
+{
+    app.UseSwagger();
+    app.UseSwaggerUI(c =>
+    {
+        c.SwaggerEndpoint("/swagger/v1/swagger.json", "VideocallService API v1");
+        c.RoutePrefix = string.Empty;
+    });
+}
+
+app.UseAuthentication();
+app.UseAuthorization();
+
+// ============================================================================
+// HEALTH ENDPOINTS
+// ============================================================================
+static Task WriteHealthResponse(HttpContext ctx, HealthReport report)
+{
+    ctx.Response.ContentType = "application/json";
+    var payload = new
+    {
+        status = report.Status.ToString(),
+        timestamp = DateTime.UtcNow,
+        durationMs = report.TotalDuration.TotalMilliseconds,
+        checks = report.Entries.Select(e => new
+        {
+            name = e.Key,
+            status = e.Value.Status.ToString(),
+            durationMs = e.Value.Duration.TotalMilliseconds,
+            tags = e.Value.Tags,
+            error = e.Value.Exception?.Message
+        })
+    };
+    return ctx.Response.WriteAsync(JsonSerializer.Serialize(payload, new JsonSerializerOptions { WriteIndented = true }));
+}
+
+app.MapHealthChecks("/health/live", new Microsoft.AspNetCore.Diagnostics.HealthChecks.HealthCheckOptions
+{
+    Predicate = r => r.Tags.Contains("live"),
+    ResponseWriter = WriteHealthResponse,
+    ResultStatusCodes =
+    {
+        [HealthStatus.Healthy] = StatusCodes.Status200OK,
+        [HealthStatus.Degraded] = StatusCodes.Status200OK,
+        [HealthStatus.Unhealthy] = StatusCodes.Status200OK
+    }
+});
+
+app.MapHealthChecks("/health/ready", new Microsoft.AspNetCore.Diagnostics.HealthChecks.HealthCheckOptions
+{
+    Predicate = r => r.Tags.Contains("ready"),
+    ResponseWriter = WriteHealthResponse,
+    ResultStatusCodes =
+    {
+        [HealthStatus.Healthy] = StatusCodes.Status200OK,
+        [HealthStatus.Degraded] = StatusCodes.Status503ServiceUnavailable,
+        [HealthStatus.Unhealthy] = StatusCodes.Status503ServiceUnavailable
+    }
+});
+
+app.MapHealthChecks("/health", new Microsoft.AspNetCore.Diagnostics.HealthChecks.HealthCheckOptions
+{
+    Predicate = _ => true,
+    ResponseWriter = WriteHealthResponse
+});
+
+// ============================================================================
+// SIGNALR HUB & ENDPOINT MAPPINGS
+// ============================================================================
+
+// SignalR Hub for real-time video calling
+app.MapHub<VideoCallHub>("/videocall")
+    .RequireAuthorization();
+
+// Grouped endpoints for calls
+var calls = app.MapGroup("/calls").WithTags("VideoCalls");
+
+calls.MapPost("/create", async (IMediator mediator, ClaimsPrincipal claims, [FromBody] CreateCallSessionRequest request) =>
+{
+    var userId = claims.GetUserId();
+    if (string.IsNullOrEmpty(userId)) return Results.Unauthorized();
+
+    var command = new CreateCallSessionCommand(userId, request.AppointmentId, null, false, request.MaxParticipants) { UserId = userId };
+    return await mediator.SendCommand(command);
+})
+.WithName("CreateCallSession")
+.WithSummary("Create a new video call session")
+.WithDescription("Creates a new video call session for the authenticated user.")
+.RequireAuthorization();
+
+calls.MapPost("/join", async (IMediator mediator, ClaimsPrincipal claims, [FromBody] JoinCallRequest request) =>
+{
+    var userId = claims.GetUserId();
+    if (string.IsNullOrEmpty(userId)) return Results.Unauthorized();
+
+    var command = new JoinCallCommand(request.SessionId, request.ConnectionId, request.CameraEnabled, request.MicrophoneEnabled, request.DeviceInfo) { UserId = userId };
+    return await mediator.SendCommand(command);
+})
+.WithName("JoinCall")
+.WithSummary("Join a video call session")
+.WithDescription("Joins a video call session for the authenticated user.")
+.RequireAuthorization();
+
+calls.MapPost("/leave", async (IMediator mediator, ClaimsPrincipal claims, [FromBody] LeaveCallRequest request) =>
+{
+    var userId = claims.GetUserId();
+    if (string.IsNullOrEmpty(userId)) return Results.Unauthorized();
+
+    var command = new LeaveCallCommand(request.SessionId) { UserId = userId };
+    return await mediator.SendCommand(command);
+})
+.WithName("LeaveCall")
+.WithSummary("Leave a video call session")
+.WithDescription("Leaves a video call session for the authenticated user.")
+.RequireAuthorization();
+
+calls.MapPost("/start", async (IMediator mediator, ClaimsPrincipal claims, [FromBody] StartCallRequest request) =>
+{
+    var userId = claims.GetUserId();
+    if (string.IsNullOrEmpty(userId)) return Results.Unauthorized();
+
+    var command = new StartCallCommand(request.SessionId) { UserId = userId };
+    return await mediator.SendCommand(command);
+})
+.WithName("StartCall")
+.WithSummary("Start a video call session")
+.WithDescription("Starts a video call session for the authenticated user.")
+.RequireAuthorization();
+
+calls.MapPost("/end", async (IMediator mediator, ClaimsPrincipal claims, [FromBody] EndCallRequest request) =>
+{
+    var userId = claims.GetUserId();
+    if (string.IsNullOrEmpty(userId)) return Results.Unauthorized();
+
+    var command = new EndCallCommand(request.SessionId, request.DurationSeconds, request.Rating, request.Feedback) { UserId = userId };
+    return await mediator.SendCommand(command);
+})
+.WithName("EndCall")
+.WithSummary("End a video call session")
+.WithDescription("Ends a video call session for the authenticated user.")
+.RequireAuthorization();
+
+calls.MapGet("/{sessionId}", async (IMediator mediator, ClaimsPrincipal claims, string sessionId) =>
+{
+    var userId = claims.GetUserId();
+    if (string.IsNullOrEmpty(userId)) return Results.Unauthorized();
+
+    var query = new GetCallSessionQuery(sessionId);
+    return await mediator.SendQuery(query);
+})
+.WithName("GetCallSession")
+.WithSummary("Get call session details")
+.WithDescription("Retrieves details for a specific call session.");
+
+// Grouped endpoints for user call history
+var myCalls = app.MapGroup("/my/calls").WithTags("VideoCalls");
+myCalls.MapGet("/", async (IMediator mediator, ClaimsPrincipal claims, [AsParameters] GetUserCallHistoryRequest request) =>
+{
+    var userId = claims.GetUserId();
+    if (string.IsNullOrEmpty(userId)) return Results.Unauthorized();
+
+    var query = new GetUserCallHistoryQuery(userId, request.FromDate, request.ToDate, request.Status, request.PageNumber, request.PageSize);
+    return await mediator.SendQuery(query);
+})
+.WithName("GetMyCallHistory")
+.WithSummary("Get my call history")
+.WithDescription("Retrieves the authenticated user's call history.")
+.RequireAuthorization();
+
+// Grouped endpoints for analytics
+var analytics = app.MapGroup("/statistics").WithTags("Analytics");
+analytics.MapGet("/", async (IMediator mediator, ClaimsPrincipal claims, [AsParameters] GetCallStatisticsRequest request) =>
+{
+    var userId = claims.GetUserId();
+    if (string.IsNullOrEmpty(userId)) return Results.Unauthorized();
+
+    var query = new GetCallStatisticsQuery(request.FromDate, request.ToDate);
+    return await mediator.SendQuery(query);
+})
+.WithName("GetCallStatistics")
+.WithSummary("Get call statistics")
+.WithDescription("Retrieves call statistics.");
+
+// ============================================================================
+// START APPLICATION
+// ============================================================================
+app.Logger.LogInformation("Starting {ServiceName}", serviceName);
+app.Logger.LogInformation("JWT Configuration: Issuer={Issuer}, Audience={Audience}, Expiry={Expiry}min",
+    issuer, audience, expireMinutes);
+
+app.Run();
+
+// Make the implicit Program class public for testing
 public partial class Program { }